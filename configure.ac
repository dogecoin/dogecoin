--- conflicted
+++ resolved
@@ -731,24 +731,11 @@
 
 fi
 
-<<<<<<< HEAD
-=======
 # Configure Scrypt SSE2
 if test x$use_scrypt_sse2 = xyes; then
   AC_DEFINE(USE_SSE2, 1, [Define this symbol if SSE2 works])
 fi
 
-if test x$intel_avx2 = xyes; then
-  case $host in
-     x86_64-*-linux*)
-    AC_CHECK_LIB([IPSec_MB],[sha1_one_block_avx2],LIBS=-lIPSec_MB, AC_MSG_ERROR(IPSec_MB missing))
-    AC_CHECK_LIB([IPSec_MB],[sha256_one_block_avx2],LIBS=-lIPSec_MB, AC_MSG_ERROR(IPSec_MB missing))
-    AC_CHECK_LIB([IPSec_MB],[sha512_one_block_avx2],LIBS=-lIPSec_MB, AC_MSG_ERROR(IPSec_MB missing))
-    AC_DEFINE(USE_AVX2, 1, [Define this symbol if intel axv2 works])
-esac
-fi
-
->>>>>>> c82aba22
 if test x$armv8_crypto = xyes; then
   AC_MSG_CHECKING([whether to build with armv8 crypto])
   AC_MSG_RESULT(yes)
