name: Continuous Integration

on:
  push:
    paths-ignore:
      - '**/*.md'
  pull_request:
    paths-ignore:
      - 'doc/**'
      - 'contrib/**'
      - '**/*.md'

jobs:
  build:
    name: ${{ matrix.name }}

    env:
      MAKEJOBS: "-j3"
      CHECK_DOC: "0"
      CCACHE_SIZE: "100M"
      CCACHE_TEMPDIR: /tmp/.ccache-temp
      CCACHE_COMPRESS: "1"
      PYTHON_DEBUG: "1"
      CACHE_NONCE: "1"
      WINEDEBUG: fixme-all
      SDK_URL: https://depends.dogecoincore.org
      BIONIC_LIEF_WHL: lief-0.12.3-cp36-cp36m-linux_x86_64.whl

    strategy:
      fail-fast: false
      matrix:
        name:
          - aarch64-linux
          - aarch64-linux-experimental
          - aarch64-linux-sha512-experimental
          - armhf-linux
          - i686-linux
          - i686-win
          - x86_64-linux-dbg
          - x86_64-linux-nowallet
          - x86_64-macos
          - x86_64-win
          - x86_64-win-experimental
          - x86_64-linux-experimental
        include:
          - name: i686-linux
            host: i686-pc-linux-gnu
            os: ubuntu-20.04
            packages: g++-multilib bc python3-zmq
            run-bench: true
            test-script: |
              make check $MAKEJOBS VERBOSE=1
              qa/pull-tester/install-deps.sh
              qa/pull-tester/rpc-tests.py --coverage
            check-security: true
            check-symbols: true
            dep-opts: "NO_QT=1"
            config-opts: "--enable-zmq --enable-glibc-back-compat LDFLAGS=-static-libstdc++"
            goal: install
          - name: armhf-linux
            host: arm-linux-gnueabihf
            os: ubuntu-20.04
            packages: g++-arm-linux-gnueabihf qemu-user-static qemu-user
            run-bench: false
            test-script: |
              qemu-arm -E LD_LIBRARY_PATH=/usr/arm-linux-gnueabihf/lib/ /usr/arm-linux-gnueabihf/lib/ld-linux-armhf.so.3 src/test/test_dogecoin
            check-security: true
            check-symbols: true
            dep-opts: "NO_QT=1"
            config-opts: "--enable-glibc-back-compat LDFLAGS=-static-libstdc++"
            goal: install
          - name: aarch64-linux-experimental
            host: aarch64-linux-gnu
            os: ubuntu-20.04
            packages: g++-aarch64-linux-gnu qemu-user-static qemu-user
            run-bench: false
            test-script: |
              qemu-aarch64 -E LD_LIBRARY_PATH=/usr/aarch64-linux-gnu/lib/ /usr/aarch64-linux-gnu/lib/ld-linux-aarch64.so.1 src/test/test_dogecoin
            check-security: true
            check-symbols: false
            dep-opts: "NO_QT=1"
            config-opts: "--enable-experimental --with-armv8-crypto --enable-zmq --enable-glibc-back-compat LDFLAGS=-static-libstdc++"
            goal: install
          - name: aarch64-linux-sha512-experimental
            host: aarch64-linux-gnu
            os: ubuntu-20.04
            packages: g++-aarch64-linux-gnu qemu-user-static qemu-user
            run-bench: false
            test-script: |
              qemu-aarch64 -E LD_LIBRARY_PATH=/usr/aarch64-linux-gnu/lib/ /usr/aarch64-linux-gnu/lib/ld-linux-aarch64.so.1 src/test/test_dogecoin
            check-security: true
            check-symbols: false
            dep-opts: "NO_QT=1"
            config-opts: "--enable-experimental --with-armv82-crypto --enable-zmq --enable-glibc-back-compat LDFLAGS=-static-libstdc++"
            goal: install
          - name: aarch64-linux
            host: aarch64-linux-gnu
            os: ubuntu-20.04
            packages: g++-aarch64-linux-gnu qemu-user-static qemu-user
            run-bench: false
            test-script: |
              qemu-aarch64 -E LD_LIBRARY_PATH=/usr/aarch64-linux-gnu/lib/ /usr/aarch64-linux-gnu/lib/ld-linux-aarch64.so.1 src/test/test_dogecoin
            check-security: true
            check-symbols: true
            dep-opts: "NO_QT=1"
            config-opts: "--enable-zmq --enable-glibc-back-compat LDFLAGS=-static-libstdc++"
            goal: install
          - name: x86_64-linux-nowallet
            host: x86_64-unknown-linux-gnu
            os: ubuntu-20.04
            packages: python3
            run-bench: true
            test-script: |
              make check $MAKEJOBS VERBOSE=1
            check-security: true
            check-symbols: true
            dep-opts: "NO_WALLET=1"
            config-opts: "--with-gui=qt5 --enable-glibc-back-compat --disable-wallet LDFLAGS=-static-libstdc++"
            goal: install
          - name: x86_64-linux-dbg
            host: x86_64-unknown-linux-gnu
            os: ubuntu-20.04
            packages: bc python3-zmq
            run-bench: true
            test-script: |
              make check $MAKEJOBS VERBOSE=1
              qa/pull-tester/install-deps.sh
              qa/pull-tester/rpc-tests.py --coverage
            check-security: true
            check-symbols: false
            dep-opts: "DEBUG=1"
            config-opts: "--with-gui=qt5 --enable-zmq --enable-glibc-back-compat CPPFLAGS=-DDEBUG_LOCKORDER"
            goal: install
          - name: i686-win
            host: i686-w64-mingw32
            os: ubuntu-20.04
            packages: python3 nsis g++-mingw-w64-i686 wine-stable winehq-stable bc wine-binfmt binfmt-support
            preinstall: |
              sudo dpkg --add-architecture i386
              OS_FLAVOR=$(cat /etc/*ease | grep UBUNTU_CODENAME | cut -d "=" -f 2)
              if [ ! -d "/etc/apt/keyrings" ]; then sudo mkdir -pm755 /etc/apt/keyrings; fi
              sudo wget -O /etc/apt/keyrings/winehq-archive.key https://dl.winehq.org/wine-builds/winehq.key
              sudo wget -NP /etc/apt/sources.list.d/ https://dl.winehq.org/wine-builds/ubuntu/dists/$OS_FLAVOR/winehq-$OS_FLAVOR.sources
              sudo rm -f /etc/apt/sources.list.d/microsoft-prod.list
              sudo apt-get update
              sudo apt-get install -y --allow-downgrades libgd3/$OS_FLAVOR libpcre2-8-0/$OS_FLAVOR libpcre2-16-0/$OS_FLAVOR libpcre2-32-0/$OS_FLAVOR libpcre2-posix2/$OS_FLAVOR
              sudo apt-get purge -yq libmono* moby* mono* php* libgdiplus libpcre2-posix3 libzip4
            postinstall: |
<<<<<<< HEAD
              sudo dpkg -s mono-runtime && sudo apt-get remove mono-runtime -y || echo "Very nothing to uninstall."
=======
>>>>>>> 5907fe1a
              sudo update-alternatives --set i686-w64-mingw32-gcc /usr/bin/i686-w64-mingw32-gcc-posix
              sudo update-alternatives --set i686-w64-mingw32-g++  /usr/bin/i686-w64-mingw32-g++-posix
              sudo update-binfmts --import /usr/share/binfmts/wine
            run-bench: false
            test-script: |
              make check $MAKEJOBS VERBOSE=1
            check-security: true
            check-symbols: true
            dep-opts: ""
            config-opts: "--enable-gui=qt5"
            goal: install
          - name: x86_64-win
            host: x86_64-w64-mingw32
            os: ubuntu-20.04
            packages: python3 nsis g++-mingw-w64-x86-64 wine64 bc wine-binfmt
            postinstall: |
              sudo dpkg -s mono-runtime && sudo apt-get remove mono-runtime -y || echo "Very nothing to uninstall."
              sudo update-alternatives --set x86_64-w64-mingw32-gcc  /usr/bin/x86_64-w64-mingw32-gcc-posix
              sudo update-alternatives --set x86_64-w64-mingw32-g++  /usr/bin/x86_64-w64-mingw32-g++-posix
              sudo update-binfmts --import /usr/share/binfmts/wine
            run-bench: false
            test-script: |
              make check $MAKEJOBS VERBOSE=1
            check-security: true
            check-symbols: true
            dep-opts: ""
            config-opts: "--enable-gui=qt5"
            goal: install
          - name: x86_64-win-experimental
            host: x86_64-w64-mingw32
            os: ubuntu-20.04
            packages: python3 nsis g++-mingw-w64-x86-64 wine64 bc wine-binfmt
            postinstall: |
              sudo dpkg -s mono-runtime && sudo apt-get remove mono-runtime || echo "Very nothing to uninstall."
              sudo update-alternatives --set x86_64-w64-mingw32-gcc  /usr/bin/x86_64-w64-mingw32-gcc-posix
              sudo update-alternatives --set x86_64-w64-mingw32-g++  /usr/bin/x86_64-w64-mingw32-g++-posix
              sudo update-binfmts --import /usr/share/binfmts/wine
            run-bench: false
            test-script: |
              make check $MAKEJOBS VERBOSE=1
            check-security: true
            check-symbols: false
            dep-opts: "AVX2=1 MINGW=1"
            config-opts: "--enable-experimental --enable-scrypt-sse2 --with-intel-avx2 --with-gui=qt5"
            goal: install
          - name: x86_64-macos
            host: x86_64-apple-darwin11
            os: ubuntu-20.04
            packages: cmake imagemagick libcap-dev librsvg2-bin libz-dev libtiff-tools libtinfo5 xorriso
            run-bench: false
            check-security: true
            check-symbols: false
            dep-opts: ""
            config-opts: "--with-gui=qt5 --disable-tests"
            goal: deploy
            sdk: 10.11
            sdk-shasum: "bec9d089ebf2e2dd59b1a811a38ec78ebd5da18cbbcd6ab39d1e59f64ac5033f"
          - name: x86_64-linux-experimental
            host: x86_64-linux-gnu
            os: ubuntu-20.04
            packages: bc python3-zmq
            run-bench: true
            test-script: |
              make check $MAKEJOBS VERBOSE=1
              qa/pull-tester/install-deps.sh
              qa/pull-tester/rpc-tests.py --coverage
            dep-opts: "AVX2=1"
            config-opts: "--enable-experimental --enable-scrypt-sse2 --with-intel-avx2 --with-gui=qt5 --enable-zmq --enable-glibc-back-compat --enable-reduce-exports"
            goal: install

    runs-on: self-hosted

    steps:
      - name: Pre install
        if: ${{ matrix.preinstall }}
        run: ${{ matrix.preinstall }}

      - name: Install packages
        run: |
<<<<<<< HEAD
          sudo apt-get update -y
          sudo apt-get install build-essential libtool autotools-dev automake pkg-config bsdmainutils curl ca-certificates ccache python3 rsync git procps bison -y
          sudo apt-get install ${{ matrix.packages }} -y
=======
          sudo apt-get update
          sudo apt-get install build-essential libtool autotools-dev automake \
               pkg-config bsdmainutils curl ca-certificates ccache rsync git \
               procps bison python3 python3-pip python3-setuptools python3-wheel
          sudo apt-get install ${{ matrix.packages }}
          python3 -m pip install setuptools --upgrade

      - name: Install custom lief wheel
        if: matrix.os == 'ubuntu-18.04'
        run: python3 -m pip install $SDK_URL/$BIONIC_LIEF_WHL

      - name: Install standard lief wheel
        if: matrix.os != 'ubuntu-18.04'
        run: python3 -m pip install lief
>>>>>>> 5907fe1a

      - name: Post install
        if: ${{ matrix.postinstall }}
        run: ${{ matrix.postinstall }}

      - name: Checkout
        uses: actions/checkout@v3

      - name: SDK cache
        if: ${{ matrix.sdk }}
        uses: actions/cache@v3
        env:
          cache-name: sdk
        with:
          path: ./depends/sdk-sources
          key: ${{ matrix.name }}-${{ env.cache-name }}-${{ hashFiles('.github/workflows/ci.yml') }}

      - name: Install SDK
        if: ${{ matrix.sdk }}
        env:
          sdk-filename: MacOSX${{ matrix.sdk }}.sdk.tar.gz
        run: |
          mkdir -p ./depends/sdk-sources
          mkdir -p ./depends/SDKs
          echo "${{ matrix.sdk-shasum }}  depends/sdk-sources/${{ env.sdk-filename }}" | sha256sum -c || \
          curl --location --fail $SDK_URL/${{ env.sdk-filename }} -o depends/sdk-sources/${{ env.sdk-filename }} &&\
          echo "${{ matrix.sdk-shasum }}  depends/sdk-sources/${{ env.sdk-filename }}" | sha256sum -c
          tar -C depends/SDKs -xf depends/sdk-sources/${{ env.sdk-filename }}

      - name: Dependency cache
        uses: actions/cache@v3
        env:
          cache-name: depends
        with:
          path: ./depends/built
          key: ${{ matrix.name }}-${{ env.cache-name }}-${{ hashFiles('depends/packages/*', '.github/workflows/ci.yml') }}

      - name: Build depends
        run: |
          make $MAKEJOBS -C depends HOST=${{ matrix.host }} ${{ matrix.dep-opts }}

      - name: CCache
        uses: actions/cache@v3
        env:
          cache-name: ccache
        with:
          path: ~/.ccache
          key: ${{ matrix.name }}-${{ env.cache-name }}-${{ hashFiles('**/configure.ac', '.github/workflows/ci.yml') }}

      - name: Build Pepecoin
        run: |
          depends/${{ matrix.host }}/native/bin/ccache --max-size=$CCACHE_SIZE
          ./autogen.sh
          ./configure --prefix=`pwd`/depends/${{ matrix.host }} ${{ matrix.config-opts }} --enable-reduce-exports || ( cat config.log && false)
          make $MAKEJOBS ${{ matrix.goal }} || ( echo "Build failure. Verbose build follows." && make ${{ matrix.goal }} V=1 ; false )

      - name: Run benchmark
        if: ${{ matrix.run-bench }}
        run: |
          src/bench/bench_pepecoin > ${{ matrix.name }}-bench.csv
          cat ${{ matrix.name }}-bench.csv

      - name: Run tests
        if: ${{ matrix.test-script }}
        run: ${{ matrix.test-script }}

      - name: Check security
        if: ${{ matrix.check-security }}
        run: make -C src check-security

      - name: Check symbols
        if: ${{ matrix.check-symbols }}
        run: make -C src check-symbols

      - name: Upload artifacts
        uses: actions/upload-artifact@v3
        with:
          name: pepecoin-${{ github.sha }}-${{ matrix.name }}
          path: |
            depends/${{ matrix.host }}/bin/pepecoin*
            dist/Pepecoin-Qt.app
            ${{ matrix.name }}-bench.csv<|MERGE_RESOLUTION|>--- conflicted
+++ resolved
@@ -146,10 +146,6 @@
               sudo apt-get install -y --allow-downgrades libgd3/$OS_FLAVOR libpcre2-8-0/$OS_FLAVOR libpcre2-16-0/$OS_FLAVOR libpcre2-32-0/$OS_FLAVOR libpcre2-posix2/$OS_FLAVOR
               sudo apt-get purge -yq libmono* moby* mono* php* libgdiplus libpcre2-posix3 libzip4
             postinstall: |
-<<<<<<< HEAD
-              sudo dpkg -s mono-runtime && sudo apt-get remove mono-runtime -y || echo "Very nothing to uninstall."
-=======
->>>>>>> 5907fe1a
               sudo update-alternatives --set i686-w64-mingw32-gcc /usr/bin/i686-w64-mingw32-gcc-posix
               sudo update-alternatives --set i686-w64-mingw32-g++  /usr/bin/i686-w64-mingw32-g++-posix
               sudo update-binfmts --import /usr/share/binfmts/wine
@@ -229,11 +225,6 @@
 
       - name: Install packages
         run: |
-<<<<<<< HEAD
-          sudo apt-get update -y
-          sudo apt-get install build-essential libtool autotools-dev automake pkg-config bsdmainutils curl ca-certificates ccache python3 rsync git procps bison -y
-          sudo apt-get install ${{ matrix.packages }} -y
-=======
           sudo apt-get update
           sudo apt-get install build-essential libtool autotools-dev automake \
                pkg-config bsdmainutils curl ca-certificates ccache rsync git \
@@ -248,7 +239,6 @@
       - name: Install standard lief wheel
         if: matrix.os != 'ubuntu-18.04'
         run: python3 -m pip install lief
->>>>>>> 5907fe1a
 
       - name: Post install
         if: ${{ matrix.postinstall }}
