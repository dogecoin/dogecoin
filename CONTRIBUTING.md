<<<<<<< HEAD
Contributing to Dogecoin Core
============================
=======
# Contributing to Dogecoin Core
>>>>>>> c36c7801

The Dogecoin Core project operates an open contributor model where anyone is
welcome to contribute towards development in the form of peer review, testing
and patches. This document explains the practical process and guidelines for
contributing.

Firstly in terms of structure, there is no particular concept of "Core
developers" in the sense of privileged people. Open source often naturally
revolves around meritocracy where longer term contributors gain more trust from
the developer community. However, some hierarchy is necessary for practical
purposes. As such there are repository "maintainers" who are responsible for
merging pull requests as well as a "lead maintainer" who is responsible for the
release cycle, overall merging, moderation and appointment of maintainers.


## Contributor Workflow

The codebase is maintained using the "contributor workflow" where everyone
without exception contributes patch proposals using "pull requests". This
facilitates social contribution, easy testing and peer review.

To contribute a patch, the workflow is as follows:

  - Fork repository
  - Create topic branch
  - Commit patches

The project coding conventions in the [developer notes](doc/developer-notes.md)
must be adhered to.

In general [commits should be atomic](https://en.wikipedia.org/wiki/Atomic_commit#Atomic_commit_convention)
and diffs should be easy to read. For this reason do not mix any formatting
fixes or code moves with actual code changes.

Commit messages should be verbose by default consisting of a short subject line
(50 chars max), a blank line and detailed explanatory text as separate
paragraph(s); unless the title alone is self-explanatory (like "Corrected typo
in init.cpp") then a single title line is sufficient. Commit messages should be
helpful to people reading your code in the future, so explain the reasoning for
your decisions. Further explanation [here](http://chris.beams.io/posts/git-commit/).

If a particular commit references another issue, please add the reference, for
example `refs #1234`, or `fixes #4321`. Using the `fixes` or `closes` keywords
will cause the corresponding issue to be closed when the pull request is merged.

Please refer to the [Git manual](https://git-scm.com/doc) for more information
about Git.

  - Push changes to your fork
  - Create pull request

The title of the pull request should be prefixed by the component or area that
the pull request affects. Valid areas as:

  - *Consensus* for changes to consensus critical code
  - *Docs* for changes to the documentation
  - *Qt* for changes to dogecoin-qt
  - *Mining* for changes to the mining code
  - *Net* or *P2P* for changes to the peer-to-peer network code
  - *RPC/REST/ZMQ* for changes to the RPC, REST or ZMQ APIs
  - *Scripts and tools* for changes to the scripts and tools
  - *Tests* for changes to the dogecoin unit tests or QA tests
  - *Trivial* should **only** be used for PRs that do not change generated
    executable code. Notably, refactors (change of function arguments and code
    reorganization) and changes in behavior should **not** be marked as trivial.
    Examples of trivial PRs are changes to:
    - comments
    - whitespace
    - variable names
    - logging and messages
  - *Utils and libraries* for changes to the utils and libraries
  - *Wallet* for changes to the wallet code

Examples:

    Consensus: Add new opcode for BIP-XXXX OP_CHECKAWESOMESIG
    Net: Automatically create hidden service, listen on Tor
    Qt: Add feed bump button
    Trivial: Fix typo in init.cpp

If a pull request is specifically not to be considered for merging (yet) please
prefix the title with [WIP] or use [Tasks Lists](https://help.github.com/articles/basic-writing-and-formatting-syntax/#task-lists)
in the body of the pull request to indicate tasks are pending.

The body of the pull request should contain enough description about what the
patch does together with any justification/reasoning. You should include
references to any discussions (for example other tickets or mailing list
discussions).

At this stage one should expect comments and review from other contributors. You
can add more commits to your pull request by committing them locally and pushing
to your fork until you have satisfied all feedback.


## Squashing Commits

If your pull request is accepted for merging, you may be asked by a maintainer
to squash and or [rebase](https://git-scm.com/docs/git-rebase) your commits
before it will be merged. The basic squashing workflow is shown below.

    git checkout your_branch_name
    git rebase -i HEAD~n
    # n is normally the number of commits in the pull
    # set commits from 'pick' to 'squash', save and quit
    # on the next screen, edit/refine commit messages
    # save and quit
    git push -f # (force push to GitHub)

If you have problems with squashing (or other workflows with `git`), you can
alternatively enable "Allow edits from maintainers" in the right GitHub
sidebar and ask for help in the pull request.

Please refrain from creating several pull requests for the same change.
Use the pull request that is already open (or was created earlier) to amend
changes. This preserves the discussion and review that happened earlier for
the respective change set.

The length of time required for peer review is unpredictable and will vary from
pull request to pull request.


## Pull Request Philosophy

Patchsets should always be focused. For example, a pull request could add a
feature, fix a bug, or refactor code; but not a mixture. Please also avoid super
pull requests which attempt to do too much, are overly large, or overly complex
as this makes review difficult.


### Features

When adding a new feature, thought must be given to the long term technical debt
and maintenance that feature may require after inclusion. Before proposing a new
feature that will require maintenance, please consider if you are willing to
maintain it (including bug fixing). If features get orphaned with no maintainer
in the future, they may be removed by the Repository Maintainer.


### Refactoring

Refactoring is a necessary part of any software project's evolution. The
following guidelines cover refactoring pull requests for the project.

There are three categories of refactoring, code only moves, code style fixes,
code refactoring. In general refactoring pull requests should not mix these
three kinds of activity in order to make refactoring pull requests easy to
review and uncontroversial. In all cases, refactoring PRs must not change the
behaviour of code within the pull request (bugs must be preserved as is).

Project maintainers aim for a quick turnaround on refactoring pull requests, so
where possible keep them short, uncomplex and easy to verify.


## "Decision Making" Process

The following applies to code changes to the Dogecoin Core project (and related
projects such as libsecp256k1), and is not to be confused with overall Dogecoin
Network Protocol consensus changes.

Whether a pull request is merged into Dogecoin Core rests with the project merge
maintainers and ultimately the project lead.

Maintainers will take into consideration if a patch is in line with the general
principles of the project; meets the minimum standards for inclusion; and will
judge the general consensus of contributors.

In general, all pull requests must:

  - have a clear use case, fix a demonstrable bug or serve the greater good of
    the project (for example refactoring for modularisation);
  - be well peer reviewed;
  - have unit tests and functional tests where appropriate;
  - follow code style guidelines;
  - not break the existing test suite;
  - where bugs are fixed, where possible, there should be unit tests
    demonstrating the bug and also proving the fix. This helps prevent regression.

Patches that change Dogecoin consensus rules are considerably more involved than
normal because they affect the entire ecosystem and so must be preceded by
extensive mailing list discussions and have a numbered BIP. While each case will
be different, one should be prepared to expend more time and effort than for
other kinds of patches because of increased peer review and consensus building
requirements.


### Peer Review

Anyone may participate in peer review which is expressed by comments in the pull
request. Typically reviewers will review the code for obvious errors, as well as
test out the patch set and opine on the technical merits of the patch. Project
maintainers take into account the peer review when determining if there is
consensus to merge a pull request (remember that discussions may have been
spread out over GitHub, mailing list and IRC discussions). The following
language is used within pull-request comments:

  - ACK means "I have tested the code and I agree it should be merged";
  - NACK means "I disagree this should be merged", and must be accompanied by
    sound technical justification (or in certain cases of copyright/patent/licensing
    issues, legal justification). NACKs without accompanying reasoning may be
    disregarded;
  - utACK means "I have not tested the code, but I have reviewed it and it looks
    OK, I agree it can be merged";
  - Concept ACK means "I agree in the general principle of this pull request";
  - Nit refers to trivial, often non-blocking issues.

Reviewers should include the commit hash which they reviewed in their comments.

Project maintainers reserve the right to weigh the opinions of peer reviewers
using common sense judgement and also may weight based on meritocracy: Those
that have demonstrated a deeper commitment and understanding towards the project
(over time) or have clear domain expertise may naturally have more weight, as
one would expect in all walks of life.

Where a patch set affects consensus critical code, the bar will be set much
higher in terms of discussion and peer review requirements, keeping in mind that
mistakes could be very costly to the wider community. This includes refactoring
of consensus critical code.

Where a patch set proposes to change the Dogecoin consensus, it must have been
discussed extensively on the mailing list and IRC, be accompanied by a widely
discussed BIP and have a generally widely perceived technical consensus of being
a worthwhile change based on the judgement of the maintainers.


## Release Policy

The project leader is the release manager for each Dogecoin Core release.

<<<<<<< HEAD
The project leader is the release manager for each Dogecoin Core release.
=======
>>>>>>> c36c7801

## Copyright

By contributing to this repository, you agree to license your work under the 
MIT license unless specified otherwise in `contrib/debian/copyright` or at 
the top of the file itself. Any work contributed where you are not the original 
author must contain its license header with the original author(s) and source.<|MERGE_RESOLUTION|>--- conflicted
+++ resolved
@@ -1,9 +1,4 @@
-<<<<<<< HEAD
-Contributing to Dogecoin Core
-============================
-=======
 # Contributing to Dogecoin Core
->>>>>>> c36c7801
 
 The Dogecoin Core project operates an open contributor model where anyone is
 welcome to contribute towards development in the form of peer review, testing
@@ -29,7 +24,7 @@
 
   - Fork repository
   - Create topic branch
-  - Commit patches
+  - Commit patcheshttps://git-scm.com/docs/git-rebase
 
 The project coding conventions in the [developer notes](doc/developer-notes.md)
 must be adhered to.
@@ -232,11 +227,6 @@
 
 The project leader is the release manager for each Dogecoin Core release.
 
-<<<<<<< HEAD
-The project leader is the release manager for each Dogecoin Core release.
-=======
->>>>>>> c36c7801
-
 ## Copyright
 
 By contributing to this repository, you agree to license your work under the 
