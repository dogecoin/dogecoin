The MIT License (MIT)

Copyright (c) 2009-2022 The Bitcoin Core developers
<<<<<<< HEAD
Copyright (c) 2013-2022 The Dogecoin Core developers
Copyright (c) 2023-2023 The Pepecoin Core developers
=======
Copyright (c) 2013-2023 The Dogecoin Core developers
>>>>>>> 5907fe1a

Permission is hereby granted, free of charge, to any person obtaining a copy
of this software and associated documentation files (the "Software"), to deal
in the Software without restriction, including without limitation the rights
to use, copy, modify, merge, publish, distribute, sublicense, and/or sell
copies of the Software, and to permit persons to whom the Software is
furnished to do so, subject to the following conditions:

The above copyright notice and this permission notice shall be included in
all copies or substantial portions of the Software.

THE SOFTWARE IS PROVIDED "AS IS", WITHOUT WARRANTY OF ANY KIND, EXPRESS OR
IMPLIED, INCLUDING BUT NOT LIMITED TO THE WARRANTIES OF MERCHANTABILITY,
FITNESS FOR A PARTICULAR PURPOSE AND NONINFRINGEMENT. IN NO EVENT SHALL THE
AUTHORS OR COPYRIGHT HOLDERS BE LIABLE FOR ANY CLAIM, DAMAGES OR OTHER
LIABILITY, WHETHER IN AN ACTION OF CONTRACT, TORT OR OTHERWISE, ARISING FROM,
OUT OF OR IN CONNECTION WITH THE SOFTWARE OR THE USE OR OTHER DEALINGS IN
THE SOFTWARE.<|MERGE_RESOLUTION|>--- conflicted
+++ resolved
@@ -1,12 +1,8 @@
 The MIT License (MIT)
 
 Copyright (c) 2009-2022 The Bitcoin Core developers
-<<<<<<< HEAD
-Copyright (c) 2013-2022 The Dogecoin Core developers
-Copyright (c) 2023-2023 The Pepecoin Core developers
-=======
 Copyright (c) 2013-2023 The Dogecoin Core developers
->>>>>>> 5907fe1a
+Copyright (c) 2023-2023 The Dogecoin Core developers
 
 Permission is hereby granted, free of charge, to any person obtaining a copy
 of this software and associated documentation files (the "Software"), to deal
