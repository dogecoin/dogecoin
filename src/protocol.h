--- conflicted
+++ resolved
@@ -260,18 +260,9 @@
     // set by all Bitcoin Core nodes, and is unset by SPV clients or other peers that just want
     // network services but don't provide them.
     NODE_NETWORK = (1 << 0),
-
-    // NODE_BLOOM means the node is capable and willing to handle bloom-filtered connections.
-    // Dogecoin Core will continue to support this by default, but will allow disabling it
-    // with the -bloomfilters option.
-    NODE_BLOOM = (1 << 1),
-
     // NODE_GETUTXO means the node is capable of responding to the getutxo protocol request.
     // Bitcoin Core does not support this but a patch set called Bitcoin XT does.
     // See BIP 64 for details on how this is implemented.
-<<<<<<< HEAD
-    NODE_GETUTXO = (1 << 2),
-=======
     NODE_GETUTXO = (1 << 1),
     // NODE_BLOOM means the node is capable and willing to handle bloom-filtered connections.
     // Bitcoin Core nodes used to support this by default, without advertising this bit,
@@ -283,7 +274,6 @@
     // NODE_XTHIN means the node supports Xtreme Thinblocks
     // If this is turned off then the node will not service nor make xthin requests
     NODE_XTHIN = (1 << 4),
->>>>>>> b84d1fe1
 
     // Bits 24-31 are reserved for temporary experiments. Just pick a bit that
     // isn't getting used, or one not being used much, and notify the
