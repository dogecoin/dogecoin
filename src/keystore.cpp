// Copyright (c) 2009-2010 Satoshi Nakamoto
// Copyright (c) 2009-2016 The Bitcoin Core developers
// Distributed under the MIT software license, see the accompanying
// file COPYING or http://www.opensource.org/licenses/mit-license.php.

#include "keystore.h"

#include "key.h"
#include "pubkey.h"
#include "util.h"

<<<<<<< HEAD

=======
>>>>>>> ea437899

bool CKeyStore::AddKey(const CKey &key) {
    return AddKeyPubKey(key, key.GetPubKey());
}

bool CBasicKeyStore::GetPubKey(const CKeyID &address, CPubKey &vchPubKeyOut) const
{
    CKey key;
    if (!GetKey(address, key)) {
        LOCK(cs_KeyStore);
        WatchKeyMap::const_iterator it = mapWatchKeys.find(address);
        if (it != mapWatchKeys.end()) {
            vchPubKeyOut = it->second;
            return true;
        }
        return false;
    }
    vchPubKeyOut = key.GetPubKey();
    return true;
}

bool CBasicKeyStore::AddKeyPubKey(const CKey& key, const CPubKey &pubkey)
{
    LOCK(cs_KeyStore);
    mapKeys[pubkey.GetID()] = key;
    return true;
}

bool CBasicKeyStore::AddCScript(const CScript& redeemScript)
{
    if (redeemScript.size() > MAX_SCRIPT_ELEMENT_SIZE)
        return error("CBasicKeyStore::AddCScript(): redeemScripts > %i bytes are invalid", MAX_SCRIPT_ELEMENT_SIZE);

    LOCK(cs_KeyStore);
    mapScripts[CScriptID(redeemScript)] = redeemScript;
    return true;
}

bool CBasicKeyStore::HaveCScript(const CScriptID& hash) const
{
    LOCK(cs_KeyStore);
    return mapScripts.count(hash) > 0;
}

bool CBasicKeyStore::GetCScript(const CScriptID &hash, CScript& redeemScriptOut) const
{
    LOCK(cs_KeyStore);
    ScriptMap::const_iterator mi = mapScripts.find(hash);
    if (mi != mapScripts.end())
    {
        redeemScriptOut = (*mi).second;
        return true;
    }
    return false;
}

static bool ExtractPubKey(const CScript &dest, CPubKey& pubKeyOut)
{
    //TODO: Use Solver to extract this?
    CScript::const_iterator pc = dest.begin();
    opcodetype opcode;
    std::vector<unsigned char> vch;
    if (!dest.GetOp(pc, opcode, vch) || vch.size() < 33 || vch.size() > 65)
        return false;
    pubKeyOut = CPubKey(vch);
    if (!pubKeyOut.IsFullyValid())
        return false;
    if (!dest.GetOp(pc, opcode, vch) || opcode != OP_CHECKSIG || dest.GetOp(pc, opcode, vch))
        return false;
    return true;
}

bool CBasicKeyStore::AddWatchOnly(const CScript &dest)
{
    LOCK(cs_KeyStore);
    setWatchOnly.insert(dest);
    CPubKey pubKey;
    if (ExtractPubKey(dest, pubKey))
        mapWatchKeys[pubKey.GetID()] = pubKey;
    return true;
}

bool CBasicKeyStore::RemoveWatchOnly(const CScript &dest)
{
    LOCK(cs_KeyStore);
    setWatchOnly.erase(dest);
    CPubKey pubKey;
    if (ExtractPubKey(dest, pubKey))
        mapWatchKeys.erase(pubKey.GetID());
    return true;
}

bool CBasicKeyStore::HaveWatchOnly(const CScript &dest) const
{
    LOCK(cs_KeyStore);
    return setWatchOnly.count(dest) > 0;
}

bool CBasicKeyStore::HaveWatchOnly() const
{
    LOCK(cs_KeyStore);
    return (!setWatchOnly.empty());
}<|MERGE_RESOLUTION|>--- conflicted
+++ resolved
@@ -9,10 +9,7 @@
 #include "pubkey.h"
 #include "util.h"
 
-<<<<<<< HEAD
 
-=======
->>>>>>> ea437899
 
 bool CKeyStore::AddKey(const CKey &key) {
     return AddKeyPubKey(key, key.GetPubKey());
