--- conflicted
+++ resolved
@@ -35,21 +35,6 @@
     ADD_SERIALIZE_METHODS;
 
     template <typename Stream, typename Operation>
-<<<<<<< HEAD
-    inline void SerializationOp(Stream& s, Operation ser_action, int nType, int nVersion) {
-        READWRITE(*(CPureBlockHeader*)this);
-        nVersion = this->nVersion;
-
-        if (this->nVersion.IsAuxpow()) {
-            if (ser_action.ForRead())
-                auxpow.reset(new CAuxPow());
-            assert(auxpow);
-            READWRITE(*auxpow);
-        } else if (ser_action.ForRead())
-            auxpow.reset();
-    }
-
-=======
     inline void SerializationOp(Stream& s, Operation ser_action) {
         READWRITE(*(CPureBlockHeader*)this);
 
@@ -63,21 +48,12 @@
             auxpow.reset();
     }
 
->>>>>>> b84d1fe1
     void SetNull()
     {
         CPureBlockHeader::SetNull();
         auxpow.reset();
     }
 
-<<<<<<< HEAD
-    int64_t GetBlockTime() const
-    {
-        return (int64_t)nTime;
-    }
-
-=======
->>>>>>> b84d1fe1
     /**
      * Set the block's auxpow (or unset it).  This takes care of updating
      * the version accordingly.
