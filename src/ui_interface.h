--- conflicted
+++ resolved
@@ -101,9 +101,6 @@
     boost::signals2::signal<void (const std::string &title, int nProgress)> ShowProgress;
 
     /** New block has been accepted */
-<<<<<<< HEAD
-    boost::signals2::signal<void (const uint256& hash, const int nHeight)> NotifyBlockTip;
-=======
     boost::signals2::signal<void (bool, const CBlockIndex *)> NotifyBlockTip;
 
     /** Best header has changed */
@@ -111,7 +108,6 @@
 
     /** Banlist did change. */
     boost::signals2::signal<void (void)> BannedListChanged;
->>>>>>> b84d1fe1
 };
 
 /** Show warning message **/
