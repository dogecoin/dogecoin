--- conflicted
+++ resolved
@@ -1152,11 +1152,8 @@
     }
 
     // Check the header
-<<<<<<< HEAD
-    if (!CheckProofOfWork(block.GetPoWHash(), block.nBits, consensusParams))
-=======
+
     if (!CheckAuxPowProofOfWork(block, consensusParams))
->>>>>>> 7bf5f90e
         return error("ReadBlockFromDisk: Errors in block header at %s", pos.ToString());
 
     return true;
@@ -3026,17 +3023,10 @@
     // Reject outdated version blocks when 95% (75% on testnet) of the network has upgraded:
     // check for version 2, 3 and 4 upgrades
     // Dogecoin: Version 2 enforcement was never used
-<<<<<<< HEAD
-    if((block.nVersion < 3 && nHeight >= consensusParams.BIP66Height) ||
-       (block.nVersion < 4 && nHeight >= consensusParams.BIP65Height))
-            return state.Invalid(false, REJECT_OBSOLETE, strprintf("bad-version(0x%08x)", block.nVersion),
-                                 strprintf("rejected nVersion=0x%08x block", block.nVersion));
-=======
     if((block.GetBaseVersion() < 3 && nHeight >= consensusParams.BIP66Height) ||
        (block.GetBaseVersion() < 4 && nHeight >= consensusParams.BIP65Height))
             return state.Invalid(false, REJECT_OBSOLETE, strprintf("bad-version(0x%08x)", block.GetBaseVersion()),
                                  strprintf("rejected nVersion=0x%08x block", block.GetBaseVersion()));
->>>>>>> 7bf5f90e
 
     return true;
 }
