--- conflicted
+++ resolved
@@ -366,15 +366,9 @@
     BOOST_CHECK_EQUAL(ComputeBlockVersion(lastBlock, params) & VERSIONBITS_TOP_MASK, VERSIONBITS_TOP_BITS);
 
     // Check that ComputeBlockVersion will set the bit until nTimeout
-<<<<<<< HEAD
     nTime += 60;
-    uint32_t blocksToMine = mainnetParams.nMinerConfirmationWindow * 2; // test blocks for up to 2 time periods
-    uint32_t nHeight = mainnetParams.nMinerConfirmationWindow * 3;
-=======
-    nTime += 600;
     uint32_t blocksToMine = params.nMinerConfirmationWindow * 2; // test blocks for up to 2 time periods
     uint32_t nHeight = params.nMinerConfirmationWindow * 3;
->>>>>>> 97d35006
     // These blocks are all before nTimeout is reached.
     while (nTime < nTimeout && blocksToMine > 0) {
         lastBlock = firstChain.Mine(nHeight+1, nTime, VERSIONBITS_LAST_OLD_BLOCK_VERSION).Tip();
