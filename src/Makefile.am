--- conflicted
+++ resolved
@@ -306,10 +306,7 @@
 libdogecoin_common_a_CPPFLAGS = $(AM_CPPFLAGS) $(BITCOIN_INCLUDES)
 libdogecoin_common_a_CXXFLAGS = $(AM_CXXFLAGS) $(PIE_FLAGS)
 libdogecoin_common_a_SOURCES = \
-<<<<<<< HEAD
-=======
   alert.cpp \
->>>>>>> 3f547d49
   amount.cpp \
   arith_uint256.cpp \
   auxpow.cpp \
