--- conflicted
+++ resolved
@@ -541,21 +541,6 @@
 {
     // Remove transactions spending a coinbase which are now immature and no-longer-final transactions
     LOCK(cs);
-<<<<<<< HEAD
-    list<CTransaction> transactionsToRemove;
-    for (std::map<uint256, CTxMemPoolEntry>::const_iterator it = mapTx.begin(); it != mapTx.end(); it++) {
-        const CTransaction& tx = it->second.GetTx();
-        BOOST_FOREACH(const CTxIn& txin, tx.vin) {
-            std::map<uint256, CTxMemPoolEntry>::const_iterator it2 = mapTx.find(txin.prevout.hash);
-            if (it2 != mapTx.end())
-                continue;
-            const CCoins *coins = pcoins->AccessCoins(txin.prevout.hash);
-            if (fSanityCheck) assert(coins);
-            int nCoinbaseMaturity = Params().GetConsensus(coins->nHeight).nCoinbaseMaturity;
-            if (!coins || (coins->IsCoinBase() && nMemPoolHeight - coins->nHeight < nCoinbaseMaturity)) {
-                transactionsToRemove.push_back(tx);
-                break;
-=======
     setEntries txToRemove;
     for (indexed_transaction_set::const_iterator it = mapTx.begin(); it != mapTx.end(); it++) {
         const CTransaction& tx = it->GetTx();
@@ -577,7 +562,6 @@
                     txToRemove.insert(it);
                     break;
                 }
->>>>>>> b84d1fe1
             }
         }
         if (!validLP) {
