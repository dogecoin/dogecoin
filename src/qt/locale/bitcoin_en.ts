<?xml version="1.0" encoding="utf-8"?>
<!DOCTYPE TS>
<TS version="2.1" language="en">
<context>
    <name>AddressBookPage</name>
    <message>
        <location filename="../forms/addressbookpage.ui" line="+30"/>
        <source>Right-click to edit address or label</source>
        <translation type="unfinished"></translation>
    </message>
    <message>
        <location line="+27"/>
        <source>Create a new address</source>
        <translation>Create a new address</translation>
    </message>
    <message>
        <location line="+3"/>
        <source>&amp;New</source>
        <translation type="unfinished"></translation>
    </message>
    <message>
        <location line="+14"/>
        <source>Copy the currently selected address to the system clipboard</source>
        <translation>Copy the currently selected address to the system clipboard</translation>
    </message>
    <message>
        <location line="+3"/>
        <source>&amp;Copy</source>
        <translation type="unfinished"></translation>
    </message>
    <message>
        <location line="+67"/>
        <source>C&amp;lose</source>
        <translation type="unfinished"></translation>
    </message>
    <message>
        <location line="-53"/>
        <source>Delete the currently selected address from the list</source>
        <translation>Delete the currently selected address from the list</translation>
    </message>
    <message>
        <location line="+30"/>
        <source>Export the data in the current tab to a file</source>
        <translation>Export the data in the current tab to a file</translation>
    </message>
    <message>
        <location line="+3"/>
        <source>&amp;Export</source>
        <translation>&amp;Export</translation>
    </message>
    <message>
        <location line="-30"/>
        <source>&amp;Delete</source>
        <translation>&amp;Delete</translation>
    </message>
    <message>
        <location filename="../addressbookpage.cpp" line="+50"/>
        <source>Choose the address to send coins to</source>
        <translation type="unfinished"></translation>
    </message>
    <message>
        <location line="+1"/>
        <source>Choose the address to receive coins with</source>
        <translation type="unfinished"></translation>
    </message>
    <message>
        <location line="+5"/>
        <source>C&amp;hoose</source>
        <translation type="unfinished"></translation>
    </message>
    <message>
        <location line="+6"/>
        <source>Such sending addresses</source>
        <translation type="unfinished"></translation>
    </message>
    <message>
        <location line="+1"/>
        <source>Much receiving addresses</source>
        <translation type="unfinished"></translation>
    </message>
    <message>
        <location line="+7"/>
        <source>These are your Dogecoin addresses for sending payments. Always check the amount and the receiving address before sending coins.</source>
        <translation type="unfinished"></translation>
    </message>
    <message>
        <location line="+4"/>
        <source>These are your Dogecoin addresses for receiving payments. It is recommended to use a new receiving address for each transaction.</source>
        <translation type="unfinished"></translation>
    </message>
    <message>
        <location line="+6"/>
        <source>&amp;Copy Address</source>
        <translation type="unfinished"></translation>
    </message>
    <message>
        <location line="+1"/>
        <source>Copy &amp;Label</source>
        <translation type="unfinished"></translation>
    </message>
    <message>
        <location line="+1"/>
        <source>&amp;Edit</source>
        <translation type="unfinished"></translation>
    </message>
    <message>
        <location line="+193"/>
        <source>Export Address List</source>
        <translation type="unfinished"></translation>
    </message>
    <message>
        <location line="+1"/>
        <source>Comma separated file (*.csv)</source>
        <translation type="unfinished"></translation>
    </message>
    <message>
        <location line="+13"/>
        <source>Exporting Failed</source>
        <translation type="unfinished"></translation>
    </message>
    <message>
        <location line="+1"/>
        <source>There was an error trying to save the address list to %1. Please try again.</source>
        <translation type="unfinished"></translation>
    </message>
</context>
<context>
    <name>AddressTableModel</name>
    <message>
        <location filename="../addresstablemodel.cpp" line="+170"/>
        <source>Label</source>
        <translation type="unfinished"></translation>
    </message>
    <message>
        <location line="+0"/>
        <source>Address</source>
        <translation type="unfinished"></translation>
    </message>
    <message>
        <location line="+36"/>
        <source>(no label)</source>
        <translation type="unfinished"></translation>
    </message>
</context>
<context>
    <name>AskPassphraseDialog</name>
    <message>
        <location filename="../forms/askpassphrasedialog.ui" line="+26"/>
        <source>Passphrase Dialog</source>
        <translation>Passphrase Dialog</translation>
    </message>
    <message>
        <location line="+30"/>
        <source>Enter passphrase</source>
        <translation>Enter passphrase</translation>
    </message>
    <message>
        <location line="+14"/>
        <source>New passphrase</source>
        <translation>New passphrase</translation>
    </message>
    <message>
        <location line="+14"/>
        <source>Repeat new passphrase</source>
        <translation>Repeat new passphrase</translation>
    </message>
    <message>
        <location filename="../askpassphrasedialog.cpp" line="+46"/>
        <source>Enter the new passphrase to the wallet.&lt;br/&gt;Please use a passphrase of &lt;b&gt;ten or more random characters&lt;/b&gt;, or &lt;b&gt;eight or more words&lt;/b&gt;.</source>
        <translation type="unfinished"></translation>
    </message>
    <message>
        <location line="+3"/>
        <source>Encrypt wallet</source>
        <translation type="unfinished"></translation>
    </message>
    <message>
        <location line="+3"/>
        <source>This operation needs your wallet passphrase to unlock the wallet.</source>
        <translation type="unfinished"></translation>
    </message>
    <message>
        <location line="+5"/>
        <source>Unlock wallet</source>
        <translation type="unfinished"></translation>
    </message>
    <message>
        <location line="+3"/>
        <source>This operation needs your wallet passphrase to decrypt the wallet.</source>
        <translation type="unfinished"></translation>
    </message>
    <message>
        <location line="+5"/>
        <source>Decrypt wallet</source>
        <translation type="unfinished"></translation>
    </message>
    <message>
        <location line="+3"/>
        <source>Change passphrase</source>
        <translation type="unfinished"></translation>
    </message>
    <message>
        <location line="+1"/>
        <source>Enter the old passphrase and new passphrase to the wallet.</source>
        <translation type="unfinished"></translation>
    </message>
    <message>
        <location line="+44"/>
        <source>Confirm wallet encryption</source>
        <translation type="unfinished"></translation>
    </message>
    <message>
        <location line="+1"/>
        <source>Warning: If you encrypt your wallet and lose your passphrase, you will &lt;b&gt;LOSE ALL OF YOUR DOGECOINS&lt;/b&gt;!</source>
        <translation type="unfinished"></translation>
    </message>
    <message>
        <location line="+0"/>
        <source>Are you sure you wish to encrypt your wallet?</source>
        <translation type="unfinished"></translation>
    </message>
    <message>
        <location line="+9"/>
        <location line="+58"/>
        <source>Wallet encrypted</source>
        <translation type="unfinished"></translation>
    </message>
    <message>
        <location line="-56"/>
        <source>%1 will close now to finish the encryption process. Remember that encrypting your wallet cannot fully protect your dogecoins from being stolen by malware infecting your computer.</source>
        <translation type="unfinished"></translation>
    </message>
    <message>
        <location line="+4"/>
        <source>IMPORTANT: Any previous backups you have made of your wallet file should be replaced with the newly generated, encrypted wallet file. For security reasons, previous backups of the unencrypted wallet file will become useless as soon as you start using the new, encrypted wallet.</source>
        <translation type="unfinished"></translation>
    </message>
    <message>
        <location line="+9"/>
        <location line="+7"/>
        <location line="+42"/>
        <location line="+6"/>
        <source>Wallet encryption failed</source>
        <translation type="unfinished"></translation>
    </message>
    <message>
        <location line="-54"/>
        <source>Wallet encryption failed due to an internal error. Your wallet was not encrypted.</source>
        <translation type="unfinished"></translation>
    </message>
    <message>
        <location line="+7"/>
        <location line="+48"/>
        <source>The supplied passphrases do not match.</source>
        <translation type="unfinished"></translation>
    </message>
    <message>
        <location line="-37"/>
        <source>Wallet unlock failed</source>
        <translation type="unfinished"></translation>
    </message>
    <message>
        <location line="+1"/>
        <location line="+11"/>
        <location line="+19"/>
        <source>The passphrase entered for the wallet decryption was incorrect.</source>
        <translation type="unfinished"></translation>
    </message>
    <message>
        <location line="-20"/>
        <source>Wallet decryption failed</source>
        <translation type="unfinished"></translation>
    </message>
    <message>
        <location line="+14"/>
        <source>Wallet passphrase was successfully changed.</source>
        <translation type="unfinished"></translation>
    </message>
    <message>
        <location line="+47"/>
        <location line="+24"/>
        <source>Warning: The Caps Lock key is on!</source>
        <translation type="unfinished"></translation>
    </message>
</context>
<context>
    <name>BanTableModel</name>
    <message>
        <location filename="../bantablemodel.cpp" line="+89"/>
        <source>IP/Netmask</source>
        <translation type="unfinished"></translation>
    </message>
    <message>
        <location line="+0"/>
        <source>Banned Until</source>
        <translation type="unfinished"></translation>
    </message>
</context>
<context>
    <name>BitcoinGUI</name>
    <message>
        <location filename="../bitcoingui.cpp" line="+135"/>
        <source>Wallet</source>
        <translation type="unfinished">Wallet</translation>
    </message>
    <message>
        <location line="+2"/>
        <source>Node</source>
        <translation type="unfinished"></translation>
    </message>
    <message>
        <location line="+158"/>
        <source>&amp;Wow</source>
        <translation type="unfinished">&amp;Wow</translation>
    </message>
    <message>
        <location line="+1"/>
        <source>Show general overview of wallet</source>
        <translation type="unfinished">Show general overview of wallet</translation>
    </message>
    <message>
        <location line="+6"/>
        <source>&amp;Such Send</source>
        <translation type="unfinished">&amp;Such Send</translation>
    </message>
    <message>
        <location line="+1"/>
        <source>Send coins to a Dogecoin address</source>
        <translation type="unfinished"></translation>
    </message>
    <message>
        <location line="+10"/>
        <source>&amp;Much Receive</source>
        <translation type="unfinished">&amp;Much Receive</translation>
    </message>
    <message>
        <location line="+1"/>
        <source>Request payments (generates QR codes and dogecoin: URIs)</source>
        <translation type="unfinished"></translation>
    </message>
    <message>
        <location line="+10"/>
        <source>&amp;Transactions</source>
        <translation type="unfinished">&amp;Transactions</translation>
    </message>
    <message>
        <location line="+1"/>
        <source>Browse transaction history</source>
        <translation type="unfinished">Browse transaction history</translation>
    </message>
    <message>
        <location line="+23"/>
        <source>E&amp;xit</source>
        <translation type="unfinished">E&amp;xit</translation>
    </message>
    <message>
        <location line="+1"/>
        <source>Quit application</source>
        <translation type="unfinished">Quit application</translation>
    </message>
    <message>
        <location line="+3"/>
        <source>&amp;About %1</source>
        <translation type="unfinished"></translation>
    </message>
    <message>
        <location line="+1"/>
        <source>Show information about %1</source>
        <translation type="unfinished"></translation>
    </message>
    <message>
        <location line="+3"/>
        <source>About &amp;Qt</source>
        <translation type="unfinished">About &amp;Qt</translation>
    </message>
    <message>
        <location line="+1"/>
        <source>Show information about Qt</source>
        <translation type="unfinished">Show information about Qt</translation>
    </message>
    <message>
        <location line="+2"/>
        <source>&amp;Options...</source>
        <translation type="unfinished">&amp;Options...</translation>
    </message>
    <message>
        <location line="+1"/>
        <source>Modify configuration options for %1</source>
        <translation type="unfinished"></translation>
    </message>
    <message>
        <location line="+3"/>
        <source>&amp;Show / Hide</source>
        <translation type="unfinished">&amp;Show / Hide</translation>
    </message>
    <message>
        <location line="+1"/>
        <source>Show or hide the main Window</source>
        <translation type="unfinished">Show or hide the main Window</translation>
    </message>
    <message>
        <location line="+2"/>
        <source>&amp;Encrypt Wallet...</source>
        <translation type="unfinished">&amp;Encrypt Wallet...</translation>
    </message>
    <message>
        <location line="+1"/>
        <source>Encrypt the private keys that belong to your wallet</source>
        <translation type="unfinished">Encrypt the private keys that belong to your wallet</translation>
    </message>
    <message>
        <location line="+2"/>
        <source>&amp;Backup Wallet...</source>
        <translation type="unfinished">&amp;Backup Wallet...</translation>
    </message>
    <message>
        <location line="+1"/>
        <source>Backup wallet to another location</source>
        <translation type="unfinished">Backup wallet to another location</translation>
    </message>
    <message>
        <location line="+1"/>
        <source>&amp;Change Passphrase...</source>
        <translation type="unfinished">&amp;Change Passphrase...</translation>
    </message>
    <message>
        <location line="+1"/>
        <source>Change the passphrase used for wallet encryption</source>
        <translation type="unfinished">Change the passphrase used for wallet encryption</translation>
    </message>
    <message>
        <location line="+1"/>
        <source>Sign &amp;message...</source>
        <translation type="unfinished">Sign &amp;message...</translation>
    </message>
    <message>
        <location line="+1"/>
        <source>Sign messages with your Dogecoin addresses to prove you own them</source>
        <translation type="unfinished">Sign messages with your Dogecoin addresses to prove you own them</translation>
    </message>
    <message>
        <location line="+1"/>
        <source>&amp;Verify message...</source>
        <translation type="unfinished">&amp;Verify message...</translation>
    </message>
    <message>
<<<<<<< HEAD
        <location line="-511"/>
        <source>Send coins to a Bitcoin address</source>
        <translation>Send coins to a Dogecoin address</translation>
=======
        <location line="+1"/>
        <source>Verify messages to ensure they were signed with specified Dogecoin addresses</source>
        <translation type="unfinished">Verify messages to ensure they were signed with specified Dogecoin addresses</translation>
>>>>>>> 3f547d49
    </message>
    <message>
        <location line="+1"/>
        <source>&amp;Print paper wallets</source>
        <translation type="unfinished"></translation>
    </message>
    <message>
        <location line="+1"/>
        <source>Print paper wallets</source>
        <translation type="unfinished"></translation>
    </message>
    <message>
        <location line="+2"/>
        <source>&amp;Debug window</source>
        <translation type="unfinished">&amp;Debug window</translation>
    </message>
    <message>
        <location line="+1"/>
        <source>Open debugging and diagnostic console</source>
        <translation type="unfinished">Open debugging and diagnostic console</translation>
    </message>
    <message>
<<<<<<< HEAD
        <location line="+517"/>
        <source>Bitcoin</source>
        <translation>Dogecoin</translation>
=======
        <location line="+4"/>
        <source>&amp;Such sending addresses...</source>
        <translation type="unfinished"></translation>
>>>>>>> 3f547d49
    </message>
    <message>
        <location line="+1"/>
        <source>Show the list of used sending addresses and labels</source>
        <translation type="unfinished"></translation>
    </message>
    <message>
        <location line="+1"/>
        <source>&amp;Much receiving addresses...</source>
        <translation type="unfinished"></translation>
    </message>
    <message>
        <location line="+1"/>
        <source>Show the list of used receiving addresses and labels</source>
        <translation type="unfinished"></translation>
    </message>
    <message>
        <location line="+2"/>
        <source>Open &amp;URI...</source>
        <translation type="unfinished"></translation>
    </message>
    <message>
        <location line="+1"/>
        <source>Open a dogecoin: URI or payment request</source>
        <translation type="unfinished"></translation>
    </message>
    <message>
<<<<<<< HEAD
        <location line="+7"/>
        <source>Sign messages with your Bitcoin addresses to prove you own them</source>
        <translation>Sign messages with your Dogecoin addresses to prove you own them</translation>
    </message>
    <message>
        <location line="+2"/>
        <source>Verify messages to ensure they were signed with specified Bitcoin addresses</source>
        <translation>Verify messages to ensure they were signed with specified Dogecoin addresses</translation>
=======
        <location line="+2"/>
        <source>&amp;Command-line options</source>
        <translation type="unfinished"></translation>
    </message>
    <message>
        <location line="+2"/>
        <source>Show the %1 help message to get a list with possible Dogecoin command-line options</source>
        <translation type="unfinished"></translation>
>>>>>>> 3f547d49
    </message>
    <message>
        <location line="+42"/>
        <source>&amp;File</source>
        <translation type="unfinished">&amp;File</translation>
    </message>
    <message>
        <location line="+15"/>
        <source>&amp;Settings</source>
        <translation type="unfinished">&amp;Settings</translation>
    </message>
    <message>
        <location line="+9"/>
        <source>&amp;Help</source>
        <translation type="unfinished">&amp;Help</translation>
    </message>
    <message>
        <location line="+15"/>
        <source>Tabs toolbar</source>
        <translation type="unfinished">Tabs toolbar</translation>
    </message>
    <message>
        <location line="+122"/>
        <source>%1 client</source>
        <translation type="unfinished"></translation>
    </message>
    <message numerus="yes">
        <location line="+155"/>
        <source>%n active connection(s) to Dogecoin network</source>
        <translation type="unfinished">
            <numerusform>%n active connection to Dogecoin network</numerusform>
            <numerusform>%n active connections to Dogecoin network</numerusform>
        </translation>
    </message>
    <message>
        <location line="+0"/>
        <source>Click to disable network activity.</source>
        <translation type="unfinished"></translation>
    </message>
    <message>
        <location line="+2"/>
        <source>Network activity disabled.</source>
        <translation type="unfinished"></translation>
    </message>
    <message>
        <location line="+0"/>
        <source>Click to enable network activity again.</source>
        <translation type="unfinished"></translation>
    </message>
    <message>
        <location line="+27"/>
        <source>Syncing Headers (%1%)...</source>
        <translation type="unfinished"></translation>
    </message>
<<<<<<< HEAD
    <message numerus="yes">
        <location line="+357"/>
        <source>%n active connection(s) to Bitcoin network</source>
        <translation>
            <numerusform>%n active connection to Dogecoin network</numerusform>
            <numerusform>%n active connections to Dogecoin network</numerusform>
        </translation>
=======
    <message>
        <location line="+26"/>
        <source>Synchronizing with network...</source>
        <translation type="unfinished">Synchronizing with network...</translation>
>>>>>>> 3f547d49
    </message>
    <message>
        <location line="+5"/>
        <source>Indexing blocks on disk...</source>
        <translation type="unfinished"></translation>
    </message>
    <message>
        <location line="+2"/>
        <source>Processing blocks on disk...</source>
        <translation type="unfinished"></translation>
    </message>
    <message>
        <location line="+4"/>
        <source>Reindexing blocks on disk...</source>
        <translation type="unfinished">Reindexing blocks on disk...</translation>
    </message>
    <message>
        <location line="+6"/>
        <source>Connecting to peers...</source>
        <translation type="unfinished"></translation>
    </message>
    <message numerus="yes">
        <location line="+9"/>
        <source>Processed %n block(s) of transaction history.</source>
        <translation type="unfinished">
            <numerusform>Processed %n block of transaction history.</numerusform>
            <numerusform>Processed %n blocks of transaction history.</numerusform>
        </translation>
    </message>
    <message>
        <location line="+5"/>
        <source>Up to date</source>
        <translation type="unfinished">Up to date</translation>
    </message>
    <message>
        <location line="+19"/>
        <source>%1 behind</source>
        <translation type="unfinished">%1 behind</translation>
    </message>
    <message>
        <location line="+5"/>
        <source>Catching up...</source>
        <translation type="unfinished">Catching up...</translation>
    </message>
    <message>
        <location line="+19"/>
        <source>Last received block was generated %1 ago.</source>
        <translation type="unfinished">Last received block was generated %1 ago.</translation>
    </message>
    <message>
        <location line="+2"/>
        <source>Transactions after this will not yet be visible.</source>
        <translation type="unfinished">Transactions after this will not yet be visible.</translation>
    </message>
    <message>
        <location line="+13"/>
        <source>Dogecoin</source>
        <translation type="unfinished">Dogecoin</translation>
    </message>
    <message>
        <location line="+14"/>
        <source>Error</source>
        <translation type="unfinished">Error</translation>
    </message>
    <message>
        <location line="+3"/>
        <source>Warning</source>
        <translation type="unfinished">Warning</translation>
    </message>
    <message>
        <location line="+3"/>
        <source>Information</source>
        <translation type="unfinished">Information</translation>
    </message>
    <message>
        <location line="+91"/>
        <source>Date: %1
</source>
        <translation type="unfinished"></translation>
    </message>
    <message>
        <location line="+1"/>
        <source>Amount: %1
</source>
        <translation type="unfinished"></translation>
    </message>
    <message>
        <location line="+1"/>
        <source>Type: %1
</source>
        <translation type="unfinished"></translation>
    </message>
    <message>
        <location line="+2"/>
        <source>Label: %1
</source>
        <translation type="unfinished"></translation>
    </message>
    <message>
        <location line="+2"/>
        <source>Address: %1
</source>
        <translation type="unfinished"></translation>
    </message>
    <message>
        <location line="+1"/>
        <source>Sent transaction</source>
        <translation type="unfinished">Sent transaction</translation>
    </message>
    <message>
        <location line="+0"/>
        <source>Incoming transaction</source>
        <translation type="unfinished">Incoming transaction</translation>
    </message>
    <message>
        <location line="+52"/>
        <source>HD key generation is &lt;b&gt;enabled&lt;/b&gt;</source>
        <translation type="unfinished"></translation>
    </message>
    <message>
        <location line="+0"/>
        <source>HD key generation is &lt;b&gt;disabled&lt;/b&gt;</source>
        <translation type="unfinished"></translation>
    </message>
    <message>
        <location line="+19"/>
        <source>Wallet is &lt;b&gt;encrypted&lt;/b&gt; and currently &lt;b&gt;unlocked&lt;/b&gt;</source>
        <translation type="unfinished">Wallet is &lt;b&gt;encrypted&lt;/b&gt; and currently &lt;b&gt;unlocked&lt;/b&gt;</translation>
    </message>
    <message>
        <location line="+8"/>
        <source>Wallet is &lt;b&gt;encrypted&lt;/b&gt; and currently &lt;b&gt;locked&lt;/b&gt;</source>
        <translation type="unfinished">Wallet is &lt;b&gt;encrypted&lt;/b&gt; and currently &lt;b&gt;locked&lt;/b&gt;</translation>
    </message>
    <message>
        <location filename="../bitcoin.cpp" line="+520"/>
        <source>A fatal error occurred. Dogecoin can no longer continue safely and will quit.</source>
        <translation type="unfinished"></translation>
    </message>
</context>
<context>
    <name>CoinControlDialog</name>
    <message>
        <location filename="../forms/coincontroldialog.ui" line="+14"/>
        <source>Coin Selection</source>
        <translation type="unfinished"></translation>
    </message>
    <message>
        <location line="+34"/>
        <source>Quantity:</source>
        <translation type="unfinished"></translation>
    </message>
    <message>
        <location line="+29"/>
        <source>Bytes:</source>
        <translation type="unfinished"></translation>
    </message>
    <message>
        <location line="+45"/>
        <source>Amount:</source>
        <translation type="unfinished"></translation>
    </message>
    <message>
        <location line="+80"/>
        <source>Fee:</source>
        <translation type="unfinished"></translation>
    </message>
    <message>
        <location line="-48"/>
        <source>Dust:</source>
        <translation type="unfinished"></translation>
    </message>
    <message>
        <location line="+93"/>
        <source>After Fee:</source>
        <translation type="unfinished"></translation>
    </message>
    <message>
        <location line="+32"/>
        <source>Change:</source>
        <translation type="unfinished"></translation>
    </message>
    <message>
        <location line="+56"/>
        <source>(un)select all</source>
        <translation type="unfinished"></translation>
    </message>
    <message>
        <location line="+16"/>
        <source>Tree mode</source>
        <translation type="unfinished"></translation>
    </message>
    <message>
        <location line="+13"/>
        <source>List mode</source>
        <translation type="unfinished"></translation>
    </message>
    <message>
        <location line="+56"/>
        <source>Amount</source>
        <translation type="unfinished">Amount</translation>
    </message>
    <message>
        <location line="+5"/>
        <source>Received with label</source>
        <translation type="unfinished"></translation>
    </message>
    <message>
        <location line="+5"/>
        <source>Received with address</source>
        <translation type="unfinished"></translation>
    </message>
    <message>
        <location line="+5"/>
        <source>Date</source>
        <translation type="unfinished">Date</translation>
    </message>
    <message>
        <location line="+5"/>
        <source>Confirmations</source>
        <translation type="unfinished"></translation>
    </message>
    <message>
        <location line="+3"/>
        <source>Confirmed</source>
        <translation type="unfinished">Confirmed</translation>
    </message>
    <message>
        <location filename="../coincontroldialog.cpp" line="+55"/>
        <source>Copy address</source>
        <translation type="unfinished"></translation>
    </message>
    <message>
        <location line="+1"/>
        <source>Copy label</source>
        <translation type="unfinished"></translation>
    </message>
    <message>
        <location line="+1"/>
        <location line="+26"/>
        <source>Copy amount</source>
        <translation type="unfinished"></translation>
    </message>
    <message>
        <location line="-25"/>
        <source>Copy transaction ID</source>
        <translation type="unfinished"></translation>
    </message>
    <message>
        <location line="+1"/>
        <source>Lock unspent</source>
        <translation type="unfinished"></translation>
    </message>
    <message>
        <location line="+1"/>
        <source>Unlock unspent</source>
        <translation type="unfinished"></translation>
    </message>
    <message>
        <location line="+22"/>
        <source>Copy quantity</source>
        <translation type="unfinished"></translation>
    </message>
    <message>
        <location line="+2"/>
        <source>Copy fee</source>
        <translation type="unfinished"></translation>
    </message>
    <message>
        <location line="+1"/>
        <source>Copy after fee</source>
        <translation type="unfinished"></translation>
    </message>
    <message>
        <location line="+1"/>
        <source>Copy bytes</source>
        <translation type="unfinished"></translation>
    </message>
    <message>
        <location line="+1"/>
        <source>Copy dust</source>
        <translation type="unfinished"></translation>
    </message>
    <message>
        <location line="+1"/>
        <source>Copy change</source>
        <translation type="unfinished"></translation>
    </message>
    <message>
        <location line="+325"/>
        <source>(%1 locked)</source>
        <translation type="unfinished"></translation>
    </message>
    <message>
        <location line="+181"/>
        <source>yes</source>
        <translation type="unfinished"></translation>
    </message>
    <message>
        <location line="+0"/>
        <source>no</source>
        <translation type="unfinished"></translation>
    </message>
    <message>
        <location line="+14"/>
        <source>This label turns red if any recipient receives an amount smaller than the current dust threshold.</source>
        <translation type="unfinished"></translation>
    </message>
    <message>
        <location line="+9"/>
        <source>Can vary +/- %1 koinu(s) per input.</source>
        <translation type="unfinished"></translation>
    </message>
    <message>
        <location line="+42"/>
        <location line="+52"/>
        <source>(no label)</source>
        <translation type="unfinished"></translation>
    </message>
    <message>
        <location line="-7"/>
        <source>change from %1 (%2)</source>
        <translation type="unfinished"></translation>
    </message>
    <message>
        <location line="+1"/>
        <source>(change)</source>
        <translation type="unfinished"></translation>
    </message>
</context>
<context>
    <name>EditAddressDialog</name>
    <message>
        <location filename="../forms/editaddressdialog.ui" line="+14"/>
        <source>Edit Address</source>
        <translation>Edit Address</translation>
    </message>
    <message>
        <location line="+11"/>
        <source>&amp;Label</source>
        <translation>&amp;Label</translation>
    </message>
    <message>
        <location line="+10"/>
        <source>The label associated with this address list entry</source>
        <translation type="unfinished"></translation>
    </message>
    <message>
        <location line="+17"/>
        <source>The address associated with this address list entry. This can only be modified for sending addresses.</source>
        <translation type="unfinished"></translation>
    </message>
    <message>
        <location line="-10"/>
        <source>&amp;Address</source>
        <translation>&amp;Address</translation>
    </message>
    <message>
        <location filename="../editaddressdialog.cpp" line="+28"/>
        <source>New receiving address</source>
        <translation type="unfinished"></translation>
    </message>
    <message>
        <location line="+4"/>
        <source>New sending address</source>
        <translation type="unfinished"></translation>
    </message>
    <message>
        <location line="+3"/>
        <source>Edit receiving address</source>
        <translation type="unfinished"></translation>
    </message>
    <message>
        <location line="+4"/>
        <source>Edit sending address</source>
        <translation type="unfinished"></translation>
    </message>
    <message>
        <location line="+71"/>
        <source>The entered address &quot;%1&quot; is not a valid Dogecoin address.</source>
        <translation type="unfinished"></translation>
    </message>
    <message>
        <location line="+5"/>
        <source>The entered address &quot;%1&quot; is already in the address book.</source>
        <translation type="unfinished"></translation>
    </message>
    <message>
        <location line="+5"/>
        <source>Could not unlock wallet.</source>
        <translation type="unfinished"></translation>
    </message>
    <message>
        <location line="+5"/>
        <source>New key generation failed.</source>
        <translation type="unfinished"></translation>
    </message>
</context>
<context>
    <name>FreespaceChecker</name>
    <message>
        <location filename="../intro.cpp" line="+78"/>
        <source>A new data directory will be created.</source>
        <translation>A new data directory will be created.</translation>
    </message>
    <message>
        <location line="+22"/>
        <source>name</source>
        <translation>name</translation>
    </message>
    <message>
        <location line="+2"/>
        <source>Directory already exists. Add %1 if you intend to create a new directory here.</source>
        <translation>Directory already exists. Add %1 if you intend to create a new directory here.</translation>
    </message>
    <message>
        <location line="+3"/>
        <source>Path already exists, and is not a directory.</source>
        <translation>Path already exists, and is not a directory.</translation>
    </message>
    <message>
        <location line="+7"/>
        <source>Cannot create data directory here.</source>
        <translation>Cannot create data directory here.</translation>
    </message>
</context>
<context>
    <name>HelpMessageDialog</name>
    <message>
        <location filename="../utilitydialog.cpp" line="+71"/>
        <source>version</source>
        <translation type="unfinished">version</translation>
    </message>
    <message>
        <location line="+5"/>
        <location line="+2"/>
        <source>(%1-bit)</source>
        <translation type="unfinished"></translation>
    </message>
    <message>
        <location line="+5"/>
        <source>About %1</source>
        <translation type="unfinished"></translation>
    </message>
    <message>
        <location line="+19"/>
        <source>Command-line options</source>
        <translation type="unfinished"></translation>
    </message>
    <message>
        <location line="+1"/>
        <source>Usage:</source>
        <translation type="unfinished">Usage:</translation>
    </message>
    <message>
        <location line="+1"/>
        <source>command-line options</source>
        <translation type="unfinished">command-line options</translation>
    </message>
    <message>
        <location line="+9"/>
        <source>UI Options:</source>
        <translation type="unfinished"></translation>
    </message>
    <message>
        <location line="+4"/>
        <source>Choose data directory on startup (default: %u)</source>
        <translation type="unfinished"></translation>
    </message>
    <message>
        <location line="+1"/>
        <source>Set language, for example &quot;de_DE&quot; (default: system locale)</source>
        <translation type="unfinished"></translation>
    </message>
    <message>
        <location line="+1"/>
        <source>Start minimized</source>
        <translation type="unfinished"></translation>
    </message>
    <message>
        <location line="+1"/>
        <source>Set SSL root certificates for payment request (default: -system-)</source>
        <translation type="unfinished"></translation>
    </message>
    <message>
        <location line="+1"/>
        <source>Show splash screen on startup (default: %u)</source>
        <translation type="unfinished"></translation>
    </message>
    <message>
        <location line="+1"/>
        <source>Reset all settings changed in the GUI</source>
        <translation type="unfinished"></translation>
    </message>
</context>
<context>
    <name>Intro</name>
    <message>
        <location filename="../forms/intro.ui" line="+14"/>
        <source>Welcome</source>
        <translation>Welcome</translation>
    </message>
    <message>
        <location line="+9"/>
        <source>Welcome to %1.</source>
        <translation type="unfinished"></translation>
    </message>
    <message>
        <location line="+26"/>
        <source>As this is the first time the program is launched, you can choose where %1 will store its data.</source>
        <translation type="unfinished"></translation>
    </message>
    <message>
        <location line="+10"/>
        <source>%1 will download and store a copy of the Dogecoin block chain. At least %2GB of data will be stored in this directory, and it will grow over time. The wallet will also be stored in this directory.</source>
        <translation type="unfinished"></translation>
    </message>
    <message>
        <location line="+10"/>
        <source>Use the default data directory</source>
        <translation>Use the default data directory</translation>
    </message>
    <message>
        <location line="+7"/>
        <source>Use a custom data directory:</source>
        <translation>Use a custom data directory:</translation>
    </message>
    <message>
        <location filename="../intro.cpp" line="+94"/>
        <source>Error: Specified data directory &quot;%1&quot; cannot be created.</source>
        <translation type="unfinished"></translation>
    </message>
    <message>
        <location line="+26"/>
        <source>Error</source>
        <translation>Error</translation>
    </message>
    <message numerus="yes">
        <location line="+9"/>
        <source>%n GB of free space available</source>
        <translation>
            <numerusform>%n GB of free space available</numerusform>
            <numerusform>%n GB of free space available</numerusform>
        </translation>
    </message>
    <message numerus="yes">
        <location line="+3"/>
        <source>(of %n GB needed)</source>
        <translation>
            <numerusform>(of %n GB needed)</numerusform>
            <numerusform>(of %n GB needed)</numerusform>
        </translation>
    </message>
</context>
<context>
    <name>ModalOverlay</name>
    <message>
        <location filename="../forms/modaloverlay.ui" line="+14"/>
        <source>Form</source>
        <translation type="unfinished">Form</translation>
    </message>
    <message>
        <location line="+119"/>
        <source>Recent transactions may not yet be visible, and therefore your wallet&apos;s balance might be incorrect. This information will be correct once your wallet has finished synchronizing with the bitcoin network, as detailed below.</source>
        <translation type="unfinished"></translation>
    </message>
    <message>
        <location line="+19"/>
        <source>Attempting to spend bitcoins that are affected by not-yet-displayed transactions will not be accepted by the network.</source>
        <translation type="unfinished"></translation>
    </message>
    <message>
        <location line="+63"/>
        <source>Number of blocks left</source>
        <translation type="unfinished"></translation>
    </message>
    <message>
        <location line="+7"/>
        <location line="+26"/>
        <location filename="../modaloverlay.cpp" line="+138"/>
        <source>Unknown...</source>
        <translation type="unfinished"></translation>
    </message>
    <message>
        <location line="-13"/>
        <source>Last block time</source>
        <translation type="unfinished">Last block time</translation>
    </message>
    <message>
        <location line="+26"/>
        <source>Progress</source>
        <translation type="unfinished"></translation>
    </message>
    <message>
        <location line="+34"/>
        <source>Progress increase per hour</source>
        <translation type="unfinished"></translation>
    </message>
    <message>
        <location line="+7"/>
        <location line="+20"/>
        <source>calculating...</source>
        <translation type="unfinished"></translation>
    </message>
    <message>
        <location line="-7"/>
        <source>Estimated time left until synced</source>
        <translation type="unfinished"></translation>
    </message>
    <message>
        <location line="+37"/>
        <source>Hide</source>
        <translation type="unfinished"></translation>
    </message>
    <message>
        <location filename="../modaloverlay.cpp" line="-1"/>
        <source>Unknown. Syncing Headers (%1)...</source>
        <translation type="unfinished"></translation>
    </message>
</context>
<context>
    <name>OpenURIDialog</name>
    <message>
        <location filename="../forms/openuridialog.ui" line="+14"/>
        <source>Open URI</source>
        <translation type="unfinished"></translation>
    </message>
    <message>
        <location line="+6"/>
        <source>Open payment request from URI or file</source>
        <translation type="unfinished"></translation>
    </message>
    <message>
        <location line="+9"/>
        <source>URI:</source>
        <translation type="unfinished"></translation>
    </message>
    <message>
        <location line="+10"/>
        <source>Select payment request file</source>
        <translation type="unfinished"></translation>
    </message>
    <message>
        <location filename="../openuridialog.cpp" line="+47"/>
        <source>Select payment request file to open</source>
        <translation type="unfinished"></translation>
    </message>
</context>
<context>
    <name>OptionsDialog</name>
    <message>
        <location filename="../forms/optionsdialog.ui" line="+14"/>
        <source>Options</source>
        <translation>Options</translation>
    </message>
    <message>
        <location line="+13"/>
        <source>&amp;Main</source>
        <translation>&amp;Main</translation>
    </message>
    <message>
        <location line="+6"/>
        <source>Automatically start %1 after logging in to the system.</source>
        <translation type="unfinished"></translation>
    </message>
    <message>
        <location line="+3"/>
        <source>&amp;Start %1 on system login</source>
        <translation type="unfinished"></translation>
    </message>
    <message>
        <location line="+9"/>
        <source>Size of &amp;database cache</source>
        <translation type="unfinished"></translation>
    </message>
    <message>
        <location line="+16"/>
        <source>MB</source>
        <translation type="unfinished"></translation>
    </message>
    <message>
        <location line="+27"/>
        <source>Number of script &amp;verification threads</source>
        <translation type="unfinished"></translation>
    </message>
    <message>
        <location line="+114"/>
        <source>Accept connections from outside</source>
        <translation type="unfinished"></translation>
    </message>
    <message>
        <location line="+3"/>
        <source>Allow incoming connections</source>
        <translation type="unfinished"></translation>
    </message>
    <message>
        <location line="+44"/>
        <location line="+187"/>
        <source>IP address of the proxy (e.g. IPv4: 127.0.0.1 / IPv6: ::1)</source>
        <translation type="unfinished"></translation>
    </message>
    <message>
        <location line="+94"/>
        <source>Minimize instead of exit the application when the window is closed. When this option is enabled, the application will be closed only after selecting Exit in the menu.</source>
        <translation type="unfinished"></translation>
    </message>
    <message>
        <location line="+80"/>
        <location line="+13"/>
        <source>Third party URLs (e.g. a block explorer) that appear in the transactions tab as context menu items. %s in the URL is replaced by transaction hash. Multiple URLs are separated by vertical bar |.</source>
        <translation type="unfinished"></translation>
    </message>
    <message>
        <location line="-10"/>
        <source>Third party transaction URLs</source>
        <translation type="unfinished"></translation>
    </message>
    <message>
        <location line="+41"/>
        <source>Active command-line options that override above options:</source>
        <translation type="unfinished"></translation>
    </message>
    <message>
        <location line="+43"/>
        <source>Reset all client options to default.</source>
        <translation>Reset all client options to default.</translation>
    </message>
    <message>
        <location line="+3"/>
        <source>&amp;Reset Options</source>
        <translation>&amp;Reset Options</translation>
    </message>
    <message>
        <location line="-514"/>
        <source>&amp;Network</source>
        <translation>&amp;Network</translation>
    </message>
    <message>
        <location line="-85"/>
        <source>(0 = auto, &lt;0 = leave that many cores free)</source>
        <translation type="unfinished"></translation>
    </message>
    <message>
        <location line="+36"/>
        <source>W&amp;allet</source>
        <translation type="unfinished"></translation>
    </message>
    <message>
        <location line="+6"/>
        <source>Expert</source>
        <translation type="unfinished"></translation>
    </message>
    <message>
        <location line="+9"/>
        <source>Enable coin &amp;control features</source>
        <translation type="unfinished"></translation>
    </message>
    <message>
        <location line="+7"/>
        <source>If you disable the spending of unconfirmed change, the change from a transaction cannot be used until that transaction has at least one confirmation. This also affects how your balance is computed.</source>
        <translation type="unfinished"></translation>
    </message>
    <message>
        <location line="+3"/>
        <source>&amp;Spend unconfirmed change</source>
        <translation type="unfinished"></translation>
    </message>
    <message>
        <location line="+30"/>
<<<<<<< HEAD
        <source>Automatically open the Bitcoin client port on the router. This only works when your router supports UPnP and it is enabled.</source>
        <translation>Automatically open the Dogecoin client port on the router. This only works when your router supports UPnP and it is enabled.</translation>
=======
        <source>Automatically open the Dogecoin client port on the router. This only works when your router supports UPnP and it is enabled.</source>
        <translation type="unfinished"></translation>
>>>>>>> 3f547d49
    </message>
    <message>
        <location line="+3"/>
        <source>Map port using &amp;UPnP</source>
        <translation>Map port using &amp;UPnP</translation>
    </message>
    <message>
        <location line="+17"/>
        <source>Connect to the Dogecoin network through a SOCKS5 proxy.</source>
        <translation type="unfinished"></translation>
    </message>
    <message>
        <location line="+3"/>
        <source>&amp;Connect through SOCKS5 proxy (default proxy):</source>
        <translation type="unfinished"></translation>
    </message>
    <message>
        <location line="+9"/>
        <location line="+187"/>
        <source>Proxy &amp;IP:</source>
        <translation>Proxy &amp;IP:</translation>
    </message>
    <message>
        <location line="-155"/>
        <location line="+187"/>
        <source>&amp;Port:</source>
        <translation>&amp;Port:</translation>
    </message>
    <message>
        <location line="-162"/>
        <location line="+187"/>
        <source>Port of the proxy (e.g. 9050)</source>
        <translation>Port of the proxy (e.g. 9050)</translation>
    </message>
    <message>
        <location line="-163"/>
        <source>Used for reaching peers via:</source>
        <translation type="unfinished"></translation>
    </message>
    <message>
        <location line="+13"/>
        <location line="+23"/>
        <location line="+23"/>
        <source>Shows, if the supplied default SOCKS5 proxy is used to reach peers via this network type.</source>
        <translation type="unfinished"></translation>
    </message>
    <message>
        <location line="-36"/>
        <source>IPv4</source>
        <translation type="unfinished"></translation>
    </message>
    <message>
        <location line="+23"/>
        <source>IPv6</source>
        <translation type="unfinished"></translation>
    </message>
    <message>
        <location line="+23"/>
        <source>Tor</source>
        <translation type="unfinished"></translation>
    </message>
    <message>
        <location line="+25"/>
        <source>Connect to the Dogecoin network through a separate SOCKS5 proxy for Tor hidden services.</source>
        <translation type="unfinished"></translation>
    </message>
    <message>
        <location line="+3"/>
        <source>Use separate SOCKS5 proxy to reach peers via Tor hidden services:</source>
        <translation type="unfinished"></translation>
    </message>
    <message>
        <location line="+102"/>
        <source>&amp;Window</source>
        <translation>&amp;Window</translation>
    </message>
    <message>
        <location line="+6"/>
        <source>&amp;Hide the icon from the system tray.</source>
        <translation type="unfinished"></translation>
    </message>
    <message>
        <location line="+3"/>
        <source>Hide tray icon</source>
        <translation type="unfinished"></translation>
    </message>
    <message>
        <location line="+7"/>
        <source>Show only a tray icon after minimizing the window.</source>
        <translation>Show only a tray icon after minimizing the window.</translation>
    </message>
    <message>
        <location line="+3"/>
        <source>&amp;Minimize to the tray instead of the taskbar</source>
        <translation>&amp;Minimize to the tray instead of the taskbar</translation>
    </message>
    <message>
        <location line="+10"/>
        <source>M&amp;inimize on close</source>
        <translation>M&amp;inimize on close</translation>
    </message>
    <message>
        <location line="+21"/>
        <source>&amp;Display</source>
        <translation>&amp;Display</translation>
    </message>
    <message>
        <location line="+8"/>
        <source>User Interface &amp;language:</source>
        <translation>User Interface &amp;language:</translation>
    </message>
    <message>
        <location line="+13"/>
        <source>The user interface language can be set here. This setting will take effect after restarting %1.</source>
        <translation type="unfinished"></translation>
    </message>
    <message>
        <location line="+11"/>
        <source>&amp;Unit to show amounts in:</source>
        <translation>&amp;Unit to show amounts in:</translation>
    </message>
    <message>
        <location line="+13"/>
        <source>Choose the default subdivision unit to show in the interface and when sending coins.</source>
        <translation>Choose the default subdivision unit to show in the interface and when sending coins.</translation>
    </message>
    <message>
        <location line="-450"/>
        <source>Whether to show coin control features or not.</source>
        <translation type="unfinished"></translation>
    </message>
    <message>
        <location line="+612"/>
        <source>&amp;OK</source>
        <translation>&amp;OK</translation>
    </message>
    <message>
        <location line="+13"/>
        <source>&amp;Cancel</source>
        <translation>&amp;Cancel</translation>
    </message>
    <message>
        <location filename="../optionsdialog.cpp" line="+86"/>
        <source>default</source>
        <translation>default</translation>
    </message>
    <message>
        <location line="+64"/>
        <source>none</source>
        <translation type="unfinished"></translation>
    </message>
    <message>
        <location line="+72"/>
        <source>Confirm options reset</source>
        <translation>Confirm options reset</translation>
    </message>
    <message>
        <location line="+1"/>
        <location line="+43"/>
        <source>Client restart required to activate changes.</source>
        <translation type="unfinished"></translation>
    </message>
    <message>
        <location line="-43"/>
        <source>Client will be shut down. Do you want to proceed?</source>
        <translation type="unfinished"></translation>
    </message>
    <message>
        <location line="+47"/>
        <source>This change would require a client restart.</source>
        <translation type="unfinished"></translation>
    </message>
    <message>
        <location line="+28"/>
        <source>The supplied proxy address is invalid.</source>
        <translation>The supplied proxy address is invalid.</translation>
    </message>
</context>
<context>
    <name>OverviewPage</name>
    <message>
        <location filename="../forms/overviewpage.ui" line="+14"/>
        <source>Form</source>
        <translation>Form</translation>
    </message>
    <message>
        <location line="+62"/>
<<<<<<< HEAD
        <location line="+386"/>
        <source>The displayed information may be out of date. Your wallet automatically synchronizes with the Bitcoin network after a connection is established, but this process has not completed yet.</source>
        <translation>The displayed information may be out of date. Your wallet automatically synchronizes with the Dogecoin network after a connection is established, but this process has not completed yet.</translation>
=======
        <location line="+405"/>
        <source>The displayed information may be out of date. Your wallet automatically synchronizes with the Dogecoin network after a connection is established, but this process has not completed yet.</source>
        <translation type="unfinished"></translation>
>>>>>>> 3f547d49
    </message>
    <message>
        <location line="-158"/>
        <source>Watch-only:</source>
        <translation type="unfinished"></translation>
    </message>
    <message>
        <location line="+10"/>
        <source>Available:</source>
        <translation type="unfinished"></translation>
    </message>
    <message>
        <location line="+16"/>
        <source>Your current spendable balance</source>
        <translation>Your current spendable balance</translation>
    </message>
    <message>
        <location line="+41"/>
        <source>Pending:</source>
        <translation type="unfinished"></translation>
    </message>
    <message>
        <location line="-236"/>
        <source>Total of transactions that have yet to be confirmed, and do not yet count toward the spendable balance</source>
        <translation>Total of transactions that have yet to be confirmed, and do not yet count toward the spendable balance</translation>
    </message>
    <message>
        <location line="+112"/>
        <source>Immature:</source>
        <translation>Immature:</translation>
    </message>
    <message>
        <location line="-29"/>
        <source>Mined balance that has not yet matured</source>
        <translation>Mined balance that has not yet matured</translation>
    </message>
    <message>
        <location line="-177"/>
        <source>Balances</source>
        <translation type="unfinished"></translation>
    </message>
    <message>
        <location line="+161"/>
        <source>Total:</source>
        <translation>Total:</translation>
    </message>
    <message>
        <location line="+61"/>
        <source>Your current total balance</source>
        <translation>Your current total balance</translation>
    </message>
    <message>
        <location line="+92"/>
        <source>Your current balance in watch-only addresses</source>
        <translation type="unfinished"></translation>
    </message>
    <message>
        <location line="+23"/>
        <source>Spendable:</source>
        <translation type="unfinished"></translation>
    </message>
    <message>
        <location line="+68"/>
        <source>Recent transactions</source>
        <translation type="unfinished"></translation>
    </message>
    <message>
        <location line="-336"/>
        <source>Unconfirmed transactions to watch-only addresses</source>
        <translation type="unfinished"></translation>
    </message>
    <message>
        <location line="+50"/>
        <source>Mined balance in watch-only addresses that has not yet matured</source>
        <translation type="unfinished"></translation>
    </message>
    <message>
        <location line="+128"/>
        <source>Current total balance in watch-only addresses</source>
        <translation type="unfinished"></translation>
    </message>
</context>
<context>
    <name>PaperWalletDialog</name>
    <message>
        <location filename="../forms/paperwalletdialog.ui" line="+14"/>
        <source>Print Your Paper Wallets</source>
        <translation type="unfinished"></translation>
    </message>
    <message>
        <location line="+44"/>
        <source>Very New Address</source>
        <translation type="unfinished"></translation>
    </message>
    <message>
        <location line="+92"/>
        <source>So Print</source>
        <translation type="unfinished"></translation>
    </message>
    <message>
        <location line="+33"/>
        <source>Many Wallets?</source>
        <translation type="unfinished"></translation>
    </message>
    <message>
        <location line="+17"/>
        <source>1</source>
        <translation type="unfinished"></translation>
    </message>
    <message>
        <location line="+5"/>
        <source>2</source>
        <translation type="unfinished"></translation>
    </message>
    <message>
        <location line="+5"/>
        <source>3</source>
        <translation type="unfinished"></translation>
    </message>
    <message>
        <location line="+5"/>
        <source>4</source>
        <translation type="unfinished"></translation>
    </message>
    <message>
        <location line="+5"/>
        <source>5</source>
        <translation type="unfinished"></translation>
    </message>
    <message>
        <location line="+5"/>
        <source>6</source>
        <translation type="unfinished"></translation>
    </message>
    <message>
        <location line="+5"/>
        <source>7</source>
        <translation type="unfinished"></translation>
    </message>
    <message>
        <location line="+5"/>
        <source>8</source>
        <translation type="unfinished"></translation>
    </message>
    <message>
        <location line="+5"/>
        <source>9</source>
        <translation type="unfinished"></translation>
    </message>
    <message>
        <location line="+5"/>
        <source>10</source>
        <translation type="unfinished"></translation>
    </message>
    <message>
        <location line="+5"/>
        <source>11</source>
        <translation type="unfinished"></translation>
    </message>
    <message>
        <location line="+5"/>
        <source>12</source>
        <translation type="unfinished"></translation>
    </message>
    <message>
        <location line="+20"/>
        <source>&lt;!DOCTYPE HTML PUBLIC &quot;-//W3C//DTD HTML 4.0//EN&quot; &quot;http://www.w3.org/TR/REC-html40/strict.dtd&quot;&gt;
&lt;html&gt;&lt;head&gt;&lt;meta name=&quot;qrichtext&quot; content=&quot;1&quot; /&gt;&lt;style type=&quot;text/css&quot;&gt;
p, li { white-space: pre-wrap; }
&lt;/style&gt;&lt;/head&gt;&lt;body style=&quot; font-family:&apos;Sans Serif&apos;; font-size:9pt; font-weight:400; font-style:normal;&quot;&gt;
&lt;p style=&quot;-qt-paragraph-type:empty; margin-top:0px; margin-bottom:0px; margin-left:0px; margin-right:0px; -qt-block-indent:0; text-indent:0px;&quot;&gt;&lt;br /&gt;&lt;/p&gt;&lt;/body&gt;&lt;/html&gt;</source>
        <translation type="unfinished"></translation>
    </message>
    <message>
        <location line="+20"/>
        <source>Public Key:</source>
        <translation type="unfinished"></translation>
    </message>
    <message>
        <location filename="../utilitydialog.cpp" line="+78"/>
        <source>Close</source>
        <translation type="unfinished"></translation>
    </message>
    <message>
        <location line="+13"/>
        <source>It is recommended to disconnect from the internet before printing paper wallets. Even though paper wallets are generated on your local computer, it is still possible to unknowingly have malware that transmits your screen to a remote location. It is also recommended to print to a local printer vs a network printer since that network traffic can be monitored. Some advanced printers also store copies of each printed document. Proceed with caution relative to the amount of value you plan to store on each address.</source>
        <translation type="unfinished"></translation>
    </message>
    <message>
        <location line="+39"/>
        <source>Error encoding Address into QR Code.</source>
        <translation type="unfinished"></translation>
    </message>
    <message>
        <location line="+18"/>
        <source>Error encoding private key into QR Code.</source>
        <translation type="unfinished"></translation>
    </message>
    <message>
        <location line="+87"/>
        <source>failed to open file, is it writable?</source>
        <translation type="unfinished"></translation>
    </message>
    <message>
        <location line="+38"/>
        <source>Load Paper Wallets</source>
        <translation type="unfinished"></translation>
    </message>
    <message>
        <location line="+0"/>
        <source>The paper wallet printing process has begun.&lt;br/&gt;Please wait for the wallets to print completely and verify that everything printed correctly.&lt;br/&gt;Check for misalignments, ink bleeding, smears, or anything else that could make the private keys unreadable.&lt;br/&gt;Now, enter the number of DOGE you wish to send to each wallet:</source>
        <translation type="unfinished"></translation>
    </message>
    <message>
        <location line="+15"/>
        <source>Paper wallet %1</source>
        <translation type="unfinished"></translation>
    </message>
    <message>
        <location line="+1"/>
        <source>&lt;b&gt;%1&lt;/b&gt; to Paper Wallet &lt;span style=&apos;font-family: monospace;&apos;&gt;%2&lt;/span&gt;</source>
        <translation type="unfinished"></translation>
    </message>
    <message>
        <location line="+12"/>
        <location line="+2"/>
        <location line="+2"/>
        <location line="+2"/>
        <location line="+2"/>
        <location line="+2"/>
        <location line="+45"/>
        <source>Send Coins</source>
        <translation type="unfinished">Send Coins</translation>
    </message>
    <message>
        <location line="-55"/>
        <source>The recipient address is not valid, please recheck.</source>
        <translation type="unfinished"></translation>
    </message>
    <message>
        <location line="+2"/>
        <source>The amount to pay must be larger than 0</source>
        <translation type="unfinished"></translation>
    </message>
    <message>
        <location line="+2"/>
        <source>The amount exceeds your balance.</source>
        <translation type="unfinished"></translation>
    </message>
    <message>
        <location line="+2"/>
        <source>The total exceeds your balance when the transaction fee is included</source>
        <translation type="unfinished"></translation>
    </message>
    <message>
        <location line="+2"/>
        <source>Duplicate address found, can only send to each address once per send operation.</source>
        <translation type="unfinished"></translation>
    </message>
    <message>
        <location line="+2"/>
        <source>Transaction creation failed!</source>
        <translation type="unfinished"></translation>
    </message>
    <message>
        <location line="+11"/>
        <source>Are you sure you want to send?</source>
        <translation type="unfinished"></translation>
    </message>
    <message>
        <location line="+8"/>
        <source>added as transaction fee</source>
        <translation type="unfinished"></translation>
    </message>
    <message>
        <location line="+12"/>
        <source>Total Amount %1 (= %2)</source>
        <translation type="unfinished"></translation>
    </message>
    <message>
        <location line="+2"/>
        <source>or</source>
        <translation type="unfinished"></translation>
    </message>
    <message>
        <location line="+2"/>
        <source>Confirm send coins</source>
        <translation type="unfinished"></translation>
    </message>
    <message>
        <location line="+10"/>
        <source>The transaction was rejected! This might happen if some of the coins in your wallet were already spent, such as if you used a copy of wallet.dat and coins were spent in the copy but not marked as spent here.</source>
        <translation type="unfinished"></translation>
    </message>
</context>
<context>
    <name>PaymentServer</name>
    <message>
        <location filename="../paymentserver.cpp" line="+326"/>
        <location line="+216"/>
        <location line="+42"/>
        <location line="+113"/>
        <location line="+14"/>
        <location line="+18"/>
        <source>Payment request error</source>
        <translation type="unfinished"></translation>
    </message>
    <message>
        <location line="-402"/>
        <source>Cannot start dogecoin: click-to-pay handler</source>
        <translation type="unfinished"></translation>
    </message>
    <message>
        <location line="+103"/>
        <location line="+14"/>
        <location line="+7"/>
        <source>URI handling</source>
        <translation type="unfinished"></translation>
    </message>
    <message>
        <location line="-20"/>
        <source>Payment request fetch URL is invalid: %1</source>
        <translation type="unfinished"></translation>
    </message>
    <message>
        <location line="+13"/>
        <source>Invalid payment address %1</source>
        <translation type="unfinished"></translation>
    </message>
    <message>
        <location line="+8"/>
        <source>URI cannot be parsed! This can be caused by an invalid Dogecoin address or malformed URI parameters.</source>
        <translation type="unfinished"></translation>
    </message>
    <message>
        <location line="+13"/>
        <source>Payment request file handling</source>
        <translation type="unfinished"></translation>
    </message>
    <message>
        <location line="+1"/>
        <source>Payment request file cannot be read! This can be caused by an invalid payment request file.</source>
        <translation type="unfinished"></translation>
    </message>
    <message>
        <location line="+61"/>
        <location line="+9"/>
        <location line="+31"/>
        <location line="+10"/>
        <location line="+17"/>
        <location line="+88"/>
        <source>Payment request rejected</source>
        <translation type="unfinished"></translation>
    </message>
    <message>
        <location line="-155"/>
        <source>Payment request network doesn&apos;t match client network.</source>
        <translation type="unfinished"></translation>
    </message>
    <message>
        <location line="+9"/>
        <source>Payment request expired.</source>
        <translation type="unfinished"></translation>
    </message>
    <message>
        <location line="+6"/>
        <source>Payment request is not initialized.</source>
        <translation type="unfinished"></translation>
    </message>
    <message>
        <location line="+26"/>
        <source>Unverified payment requests to custom payment scripts are unsupported.</source>
        <translation type="unfinished"></translation>
    </message>
    <message>
        <location line="+9"/>
        <location line="+17"/>
        <source>Invalid payment request.</source>
        <translation type="unfinished"></translation>
    </message>
    <message>
        <location line="-10"/>
        <source>Requested payment amount of %1 is too small (considered dust).</source>
        <translation type="unfinished"></translation>
    </message>
    <message>
        <location line="+55"/>
        <source>Refund from %1</source>
        <translation type="unfinished"></translation>
    </message>
    <message>
        <location line="+44"/>
        <source>Payment request %1 is too large (%2 bytes, allowed %3 bytes).</source>
        <translation type="unfinished"></translation>
    </message>
    <message>
        <location line="+9"/>
        <source>Error communicating with %1: %2</source>
        <translation type="unfinished"></translation>
    </message>
    <message>
        <location line="+20"/>
        <source>Payment request cannot be parsed!</source>
        <translation type="unfinished"></translation>
    </message>
    <message>
        <location line="+13"/>
        <source>Bad response from server %1</source>
        <translation type="unfinished"></translation>
    </message>
    <message>
        <location line="+22"/>
        <source>Network request error</source>
        <translation type="unfinished"></translation>
    </message>
    <message>
        <location line="+11"/>
        <source>Payment acknowledged</source>
        <translation type="unfinished"></translation>
    </message>
</context>
<context>
    <name>PeerTableModel</name>
    <message>
        <location filename="../peertablemodel.cpp" line="+117"/>
        <source>User Agent</source>
        <translation type="unfinished"></translation>
    </message>
    <message>
        <location line="+0"/>
        <source>Node/Service</source>
        <translation type="unfinished"></translation>
    </message>
    <message>
        <location line="+0"/>
        <source>NodeId</source>
        <translation type="unfinished"></translation>
    </message>
    <message>
        <location line="+0"/>
        <source>Ping</source>
        <translation type="unfinished"></translation>
    </message>
</context>
<context>
    <name>QObject</name>
    <message>
        <location filename="../bitcoinunits.cpp" line="+176"/>
        <source>Amount</source>
        <translation type="unfinished">Amount</translation>
    </message>
    <message>
        <location filename="../guiutil.cpp" line="+128"/>
        <source>Enter a Dogecoin address (e.g. %1)</source>
        <translation type="unfinished"></translation>
    </message>
    <message>
        <location line="+762"/>
        <source>%1 d</source>
        <translation type="unfinished"></translation>
    </message>
    <message>
        <location line="+2"/>
        <source>%1 h</source>
        <translation type="unfinished"></translation>
    </message>
    <message>
        <location line="+2"/>
        <source>%1 m</source>
        <translation type="unfinished"></translation>
    </message>
    <message>
        <location line="+2"/>
        <location line="+50"/>
        <source>%1 s</source>
        <translation type="unfinished"></translation>
    </message>
    <message>
        <location line="-10"/>
        <source>None</source>
        <translation type="unfinished"></translation>
    </message>
    <message>
        <location line="+5"/>
        <source>N/A</source>
        <translation type="unfinished">N/A</translation>
    </message>
    <message>
        <location line="+0"/>
        <source>%1 ms</source>
        <translation type="unfinished"></translation>
    </message>
    <message numerus="yes">
        <location line="+18"/>
        <source>%n second(s)</source>
        <translation>
            <numerusform>%n second</numerusform>
            <numerusform>%n seconds</numerusform>
        </translation>
    </message>
    <message numerus="yes">
        <location line="+4"/>
        <source>%n minute(s)</source>
        <translation>
            <numerusform>%n minute</numerusform>
            <numerusform>%n minutes</numerusform>
        </translation>
    </message>
    <message numerus="yes">
        <location line="+4"/>
        <source>%n hour(s)</source>
        <translation type="unfinished">
            <numerusform>%n hour</numerusform>
            <numerusform>%n hours</numerusform>
        </translation>
    </message>
    <message numerus="yes">
        <location line="+4"/>
        <source>%n day(s)</source>
        <translation type="unfinished">
            <numerusform>%n day</numerusform>
            <numerusform>%n days</numerusform>
        </translation>
    </message>
    <message numerus="yes">
        <location line="+4"/>
        <location line="+6"/>
        <source>%n week(s)</source>
        <translation type="unfinished">
            <numerusform>%n week</numerusform>
            <numerusform>%n weeks</numerusform>
        </translation>
    </message>
    <message>
        <location line="+0"/>
        <source>%1 and %2</source>
        <translation type="unfinished"></translation>
    </message>
    <message numerus="yes">
        <location line="+0"/>
        <source>%n year(s)</source>
        <translation type="unfinished">
            <numerusform>%n year</numerusform>
            <numerusform>%n years</numerusform>
        </translation>
    </message>
    <message>
        <location filename="../bitcoin.cpp" line="+172"/>
        <source>%1 didn&apos;t yet exit safely...</source>
        <translation type="unfinished"></translation>
    </message>
</context>
<context>
    <name>QObject::QObject</name>
    <message>
        <location line="-81"/>
        <source>Error: Specified data directory &quot;%1&quot; does not exist.</source>
        <translation type="unfinished"></translation>
    </message>
    <message>
        <location line="+7"/>
        <source>Error: Cannot parse configuration file: %1. Only use key=value syntax.</source>
        <translation type="unfinished"></translation>
    </message>
    <message>
        <location line="+14"/>
        <source>Error: %1</source>
        <translation type="unfinished"></translation>
    </message>
</context>
<context>
    <name>QRImageWidget</name>
    <message>
        <location filename="../receiverequestdialog.cpp" line="+36"/>
        <source>&amp;Save Image...</source>
        <translation type="unfinished"></translation>
    </message>
    <message>
        <location line="+3"/>
        <source>&amp;Copy Image</source>
        <translation type="unfinished"></translation>
    </message>
    <message>
        <location line="+32"/>
        <source>Save QR Code</source>
        <translation type="unfinished"></translation>
    </message>
    <message>
        <location line="+0"/>
        <source>PNG Image (*.png)</source>
        <translation type="unfinished"></translation>
    </message>
</context>
<context>
    <name>RPCConsole</name>
    <message>
        <location filename="../forms/debugwindow.ui" line="+56"/>
        <location line="+26"/>
        <location line="+26"/>
        <location line="+23"/>
        <location line="+26"/>
        <location line="+36"/>
        <location line="+23"/>
        <location line="+36"/>
        <location line="+23"/>
        <location line="+36"/>
        <location line="+23"/>
        <location line="+663"/>
        <location line="+23"/>
        <location line="+23"/>
        <location line="+23"/>
        <location line="+23"/>
        <location line="+23"/>
        <location line="+23"/>
        <location line="+23"/>
        <location line="+23"/>
        <location line="+23"/>
        <location line="+23"/>
        <location line="+23"/>
        <location line="+23"/>
        <location line="+23"/>
        <location line="+23"/>
        <location line="+26"/>
        <location line="+23"/>
        <location line="+23"/>
        <source>N/A</source>
        <translation>N/A</translation>
    </message>
    <message>
        <location line="-1345"/>
        <source>Client version</source>
        <translation>Client version</translation>
    </message>
    <message>
        <location line="-22"/>
        <source>&amp;Information</source>
        <translation>&amp;Information</translation>
    </message>
    <message>
        <location line="-10"/>
        <source>Debug window</source>
        <translation type="unfinished"></translation>
    </message>
    <message>
        <location line="+25"/>
        <source>General</source>
        <translation type="unfinished"></translation>
    </message>
    <message>
        <location line="+56"/>
        <source>Using BerkeleyDB version</source>
        <translation type="unfinished"></translation>
    </message>
    <message>
        <location line="+26"/>
        <source>Datadir</source>
        <translation type="unfinished"></translation>
    </message>
    <message>
        <location line="+26"/>
        <source>Startup time</source>
        <translation>Startup time</translation>
    </message>
    <message>
        <location line="+29"/>
        <source>Network</source>
        <translation>Network</translation>
    </message>
    <message>
        <location line="+7"/>
        <source>Name</source>
        <translation type="unfinished"></translation>
    </message>
    <message>
        <location line="+23"/>
        <source>Number of connections</source>
        <translation>Number of connections</translation>
    </message>
    <message>
        <location line="+29"/>
        <source>Block chain</source>
        <translation>Block chain</translation>
    </message>
    <message>
        <location line="+7"/>
        <source>Current number of blocks</source>
        <translation>Current number of blocks</translation>
    </message>
    <message>
        <location line="+52"/>
        <source>Memory Pool</source>
        <translation type="unfinished"></translation>
    </message>
    <message>
        <location line="+7"/>
        <source>Current number of transactions</source>
        <translation type="unfinished"></translation>
    </message>
    <message>
        <location line="+23"/>
        <source>Memory usage</source>
        <translation type="unfinished"></translation>
    </message>
    <message>
        <location line="+404"/>
        <location line="+558"/>
        <source>Received</source>
        <translation type="unfinished"></translation>
    </message>
    <message>
        <location line="-478"/>
        <location line="+455"/>
        <source>Sent</source>
        <translation type="unfinished"></translation>
    </message>
    <message>
        <location line="-414"/>
        <source>&amp;Peers</source>
        <translation type="unfinished"></translation>
    </message>
    <message>
        <location line="+53"/>
        <source>Banned peers</source>
        <translation type="unfinished"></translation>
    </message>
    <message>
        <location line="+60"/>
        <location filename="../rpcconsole.cpp" line="+456"/>
        <location line="+719"/>
        <source>Select a peer to view detailed information.</source>
        <translation type="unfinished"></translation>
    </message>
    <message>
        <location line="+25"/>
        <source>Whitelisted</source>
        <translation type="unfinished"></translation>
    </message>
    <message>
        <location line="+23"/>
        <source>Direction</source>
        <translation type="unfinished"></translation>
    </message>
    <message>
        <location line="+23"/>
        <source>Version</source>
        <translation type="unfinished"></translation>
    </message>
    <message>
        <location line="+69"/>
        <source>Starting Block</source>
        <translation type="unfinished"></translation>
    </message>
    <message>
        <location line="+23"/>
        <source>Synced Headers</source>
        <translation type="unfinished"></translation>
    </message>
    <message>
        <location line="+23"/>
        <source>Synced Blocks</source>
        <translation type="unfinished"></translation>
    </message>
    <message>
        <location line="-1079"/>
        <location line="+987"/>
        <source>User Agent</source>
        <translation type="unfinished"></translation>
    </message>
    <message>
        <location line="-684"/>
        <source>Open the %1 debug log file from the current data directory. This can take a few seconds for large log files.</source>
        <translation type="unfinished"></translation>
    </message>
    <message>
        <location line="+68"/>
        <source>Decrease font size</source>
        <translation type="unfinished"></translation>
    </message>
    <message>
        <location line="+29"/>
        <source>Increase font size</source>
        <translation type="unfinished"></translation>
    </message>
    <message>
        <location line="+610"/>
        <source>Services</source>
        <translation type="unfinished"></translation>
    </message>
    <message>
        <location line="+92"/>
        <source>Ban Score</source>
        <translation type="unfinished"></translation>
    </message>
    <message>
        <location line="+23"/>
        <source>Connection Time</source>
        <translation type="unfinished"></translation>
    </message>
    <message>
        <location line="+23"/>
        <source>Last Send</source>
        <translation type="unfinished"></translation>
    </message>
    <message>
        <location line="+23"/>
        <source>Last Receive</source>
        <translation type="unfinished"></translation>
    </message>
    <message>
        <location line="+69"/>
        <source>Ping Time</source>
        <translation type="unfinished"></translation>
    </message>
    <message>
        <location line="+23"/>
        <source>The duration of a currently outstanding ping.</source>
        <translation type="unfinished"></translation>
    </message>
    <message>
        <location line="+3"/>
        <source>Ping Wait</source>
        <translation type="unfinished"></translation>
    </message>
    <message>
        <location line="+23"/>
        <source>Min Ping</source>
        <translation type="unfinished"></translation>
    </message>
    <message>
        <location line="+23"/>
        <source>Time Offset</source>
        <translation type="unfinished"></translation>
    </message>
    <message>
        <location line="-1116"/>
        <source>Last block time</source>
        <translation>Last block time</translation>
    </message>
    <message>
        <location line="+110"/>
        <source>&amp;Open</source>
        <translation>&amp;Open</translation>
    </message>
    <message>
        <location line="+26"/>
        <source>&amp;Console</source>
        <translation>&amp;Console</translation>
    </message>
    <message>
        <location line="+195"/>
        <source>&amp;Network Traffic</source>
        <translation type="unfinished"></translation>
    </message>
    <message>
        <location line="+52"/>
        <source>&amp;Clear</source>
        <translation type="unfinished"></translation>
    </message>
    <message>
        <location line="+16"/>
        <source>Totals</source>
        <translation type="unfinished"></translation>
    </message>
    <message>
        <location filename="../rpcconsole.cpp" line="-413"/>
        <source>In:</source>
        <translation type="unfinished"></translation>
    </message>
    <message>
        <location line="+1"/>
        <source>Out:</source>
        <translation type="unfinished"></translation>
    </message>
    <message>
        <location filename="../forms/debugwindow.ui" line="-299"/>
        <source>Debug log file</source>
        <translation>Debug log file</translation>
    </message>
    <message>
        <location line="+136"/>
        <source>Clear console</source>
        <translation>Clear console</translation>
    </message>
    <message>
        <location filename="../rpcconsole.cpp" line="-214"/>
        <source>1 &amp;hour</source>
        <translation type="unfinished"></translation>
    </message>
    <message>
        <location line="+1"/>
        <source>1 &amp;day</source>
        <translation type="unfinished"></translation>
    </message>
    <message>
        <location line="+1"/>
        <source>1 &amp;week</source>
        <translation type="unfinished"></translation>
    </message>
    <message>
        <location line="+1"/>
        <source>1 &amp;year</source>
        <translation type="unfinished"></translation>
    </message>
    <message>
        <location line="-4"/>
        <source>&amp;Disconnect</source>
        <translation type="unfinished"></translation>
    </message>
    <message>
        <location line="+1"/>
        <location line="+1"/>
        <location line="+1"/>
        <location line="+1"/>
        <source>Ban for</source>
        <translation type="unfinished"></translation>
    </message>
    <message>
        <location line="+48"/>
        <source>&amp;Unban</source>
        <translation type="unfinished"></translation>
    </message>
    <message>
        <location line="+126"/>
        <source>Welcome to the %1 RPC console.</source>
        <translation type="unfinished"></translation>
    </message>
    <message>
        <location line="+1"/>
        <source>Use up and down arrows to navigate history, and &lt;b&gt;Ctrl-L&lt;/b&gt; to clear screen.</source>
        <translation>Use up and down arrows to navigate history, and &lt;b&gt;Ctrl-L&lt;/b&gt; to clear screen.</translation>
    </message>
    <message>
        <location line="+1"/>
        <source>Type &lt;b&gt;help&lt;/b&gt; for an overview of available commands.</source>
        <translation>Type &lt;b&gt;help&lt;/b&gt; for an overview of available commands.</translation>
    </message>
    <message>
        <location line="+2"/>
        <source>WARNING: Scammers have been active, telling users to type commands here, stealing their wallet contents. Do not use this console without fully understanding the ramification of a command.</source>
        <translation type="unfinished"></translation>
    </message>
    <message>
        <location line="+36"/>
        <source>Network activity disabled</source>
        <translation type="unfinished"></translation>
    </message>
    <message>
        <location line="+150"/>
        <source>%1 B</source>
        <translation type="unfinished"></translation>
    </message>
    <message>
        <location line="+2"/>
        <source>%1 KB</source>
        <translation type="unfinished"></translation>
    </message>
    <message>
        <location line="+2"/>
        <source>%1 MB</source>
        <translation type="unfinished"></translation>
    </message>
    <message>
        <location line="+2"/>
        <source>%1 GB</source>
        <translation type="unfinished"></translation>
    </message>
    <message>
        <location line="+99"/>
        <source>(node id: %1)</source>
        <translation type="unfinished"></translation>
    </message>
    <message>
        <location line="+2"/>
        <source>via %1</source>
        <translation type="unfinished"></translation>
    </message>
    <message>
        <location line="+3"/>
        <location line="+1"/>
        <source>never</source>
        <translation type="unfinished"></translation>
    </message>
    <message>
        <location line="+10"/>
        <source>Inbound</source>
        <translation type="unfinished"></translation>
    </message>
    <message>
        <location line="+0"/>
        <source>Outbound</source>
        <translation type="unfinished"></translation>
    </message>
    <message>
        <location line="+2"/>
        <source>Yes</source>
        <translation type="unfinished"></translation>
    </message>
    <message>
        <location line="+0"/>
        <source>No</source>
        <translation type="unfinished"></translation>
    </message>
    <message>
        <location line="+12"/>
        <location line="+6"/>
        <source>Unknown</source>
        <translation type="unfinished"></translation>
    </message>
</context>
<context>
    <name>ReceiveCoinsDialog</name>
    <message>
        <location filename="../forms/receivecoinsdialog.ui" line="+107"/>
        <source>&amp;Amount:</source>
        <translation type="unfinished"></translation>
    </message>
    <message>
        <location line="-16"/>
        <source>&amp;Label:</source>
        <translation type="unfinished">&amp;Label:</translation>
    </message>
    <message>
        <location line="-37"/>
        <source>&amp;Message:</source>
        <translation type="unfinished"></translation>
    </message>
    <message>
        <location line="-20"/>
        <source>Reuse one of the previously used receiving addresses. Reusing addresses has security and privacy issues. Do not use this unless re-generating a payment request made before.</source>
        <translation type="unfinished"></translation>
    </message>
    <message>
        <location line="+3"/>
        <source>R&amp;euse an existing receiving address (not recommended)</source>
        <translation type="unfinished"></translation>
    </message>
    <message>
        <location line="+14"/>
        <location line="+23"/>
        <source>An optional message to attach to the payment request, which will be displayed when the request is opened. Note: The message will not be sent with the payment over the Dogecoin network.</source>
        <translation type="unfinished"></translation>
    </message>
    <message>
        <location line="-7"/>
        <location line="+21"/>
        <source>An optional label to associate with the new receiving address.</source>
        <translation type="unfinished"></translation>
    </message>
    <message>
        <location line="-7"/>
        <source>Use this form to request payments. All fields are &lt;b&gt;optional&lt;/b&gt;.</source>
        <translation type="unfinished"></translation>
    </message>
    <message>
        <location line="+23"/>
        <location line="+22"/>
        <source>An optional amount to request. Leave this empty or zero to not request a specific amount.</source>
        <translation type="unfinished"></translation>
    </message>
    <message>
        <location line="+32"/>
        <source>Clear all fields of the form.</source>
        <translation type="unfinished"></translation>
    </message>
    <message>
        <location line="+3"/>
        <source>Clear</source>
        <translation type="unfinished"></translation>
    </message>
    <message>
        <location line="+75"/>
        <source>Requested payments history</source>
        <translation type="unfinished"></translation>
    </message>
    <message>
        <location line="-95"/>
        <source>&amp;Request payment</source>
        <translation type="unfinished"></translation>
    </message>
    <message>
        <location line="+120"/>
        <source>Show the selected request (does the same as double clicking an entry)</source>
        <translation type="unfinished"></translation>
    </message>
    <message>
        <location line="+3"/>
        <source>Show</source>
        <translation type="unfinished"></translation>
    </message>
    <message>
        <location line="+17"/>
        <source>Remove the selected entries from the list</source>
        <translation type="unfinished"></translation>
    </message>
    <message>
        <location line="+3"/>
        <source>Remove</source>
        <translation type="unfinished"></translation>
    </message>
    <message>
        <location filename="../receivecoinsdialog.cpp" line="+47"/>
        <source>Copy URI</source>
        <translation type="unfinished"></translation>
    </message>
    <message>
        <location line="+1"/>
        <source>Copy label</source>
        <translation type="unfinished"></translation>
    </message>
    <message>
        <location line="+1"/>
        <source>Copy message</source>
        <translation type="unfinished"></translation>
    </message>
    <message>
        <location line="+1"/>
        <source>Copy amount</source>
        <translation type="unfinished"></translation>
    </message>
</context>
<context>
    <name>ReceiveRequestDialog</name>
    <message>
        <location filename="../forms/receiverequestdialog.ui" line="+29"/>
        <source>QR Code</source>
        <translation type="unfinished"></translation>
    </message>
    <message>
        <location line="+46"/>
        <source>Copy &amp;URI</source>
        <translation type="unfinished"></translation>
    </message>
    <message>
        <location line="+10"/>
        <source>Copy &amp;Address</source>
        <translation type="unfinished"></translation>
    </message>
    <message>
        <location line="+10"/>
        <source>&amp;Save Image...</source>
        <translation type="unfinished"></translation>
    </message>
    <message>
        <location filename="../receiverequestdialog.cpp" line="+65"/>
        <source>Request payment to %1</source>
        <translation type="unfinished"></translation>
    </message>
    <message>
        <location line="+6"/>
        <source>Payment information</source>
        <translation type="unfinished"></translation>
    </message>
    <message>
        <location line="+1"/>
        <source>URI</source>
        <translation type="unfinished"></translation>
    </message>
    <message>
        <location line="+2"/>
        <source>Address</source>
        <translation type="unfinished"></translation>
    </message>
    <message>
        <location line="+2"/>
        <source>Amount</source>
        <translation type="unfinished">Amount</translation>
    </message>
    <message>
        <location line="+2"/>
        <source>Label</source>
        <translation type="unfinished"></translation>
    </message>
    <message>
        <location line="+2"/>
        <source>Message</source>
        <translation type="unfinished"></translation>
    </message>
    <message>
        <location line="+10"/>
        <source>Resulting URI too long, try to reduce the text for label / message.</source>
        <translation type="unfinished"></translation>
    </message>
    <message>
        <location line="+5"/>
        <source>Error encoding URI into QR Code.</source>
        <translation type="unfinished"></translation>
    </message>
</context>
<context>
    <name>RecentRequestsTableModel</name>
    <message>
        <location filename="../recentrequeststablemodel.cpp" line="+29"/>
        <source>Date</source>
        <translation type="unfinished">Date</translation>
    </message>
    <message>
        <location line="+0"/>
        <source>Label</source>
        <translation type="unfinished"></translation>
    </message>
    <message>
        <location line="+0"/>
        <source>Message</source>
        <translation type="unfinished"></translation>
    </message>
    <message>
        <location line="+40"/>
        <source>(no label)</source>
        <translation type="unfinished"></translation>
    </message>
    <message>
        <location line="+9"/>
        <source>(no message)</source>
        <translation type="unfinished"></translation>
    </message>
    <message>
        <location line="+8"/>
        <source>(no amount requested)</source>
        <translation type="unfinished"></translation>
    </message>
    <message>
        <location line="+42"/>
        <source>Requested</source>
        <translation type="unfinished"></translation>
    </message>
</context>
<context>
    <name>SendCoinsDialog</name>
    <message>
        <location filename="../forms/sendcoinsdialog.ui" line="+14"/>
        <location filename="../sendcoinsdialog.cpp" line="+554"/>
        <source>Send Coins</source>
        <translation>Send Coins</translation>
    </message>
    <message>
        <location line="+76"/>
        <source>Coin Control Features</source>
        <translation type="unfinished"></translation>
    </message>
    <message>
        <location line="+20"/>
        <source>Inputs...</source>
        <translation type="unfinished"></translation>
    </message>
    <message>
        <location line="+10"/>
        <source>automatically selected</source>
        <translation type="unfinished"></translation>
    </message>
    <message>
        <location line="+19"/>
        <source>Insufficient funds!</source>
        <translation type="unfinished"></translation>
    </message>
    <message>
        <location line="+89"/>
        <source>Quantity:</source>
        <translation type="unfinished"></translation>
    </message>
    <message>
        <location line="+35"/>
        <source>Bytes:</source>
        <translation type="unfinished"></translation>
    </message>
    <message>
        <location line="+48"/>
        <source>Amount:</source>
        <translation type="unfinished"></translation>
    </message>
    <message>
        <location line="+80"/>
        <source>Fee:</source>
        <translation type="unfinished"></translation>
    </message>
    <message>
        <location line="+51"/>
        <source>After Fee:</source>
        <translation type="unfinished"></translation>
    </message>
    <message>
        <location line="+32"/>
        <source>Change:</source>
        <translation type="unfinished"></translation>
    </message>
    <message>
        <location line="+44"/>
        <source>If this is activated, but the change address is empty or invalid, change will be sent to a newly generated address.</source>
        <translation type="unfinished"></translation>
    </message>
    <message>
        <location line="+3"/>
        <source>Custom change address</source>
        <translation type="unfinished"></translation>
    </message>
    <message>
        <location line="+206"/>
        <source>Transaction Fee:</source>
        <translation type="unfinished"></translation>
    </message>
    <message>
        <location line="+14"/>
        <source>Choose...</source>
        <translation type="unfinished"></translation>
    </message>
    <message>
        <location line="+37"/>
        <source>collapse fee-settings</source>
        <translation type="unfinished"></translation>
    </message>
    <message>
        <location line="+51"/>
        <location line="+16"/>
        <source>If the custom fee is set to 1000 satoshis and the transaction is only 250 bytes, then &quot;per kilobyte&quot; only pays 250 satoshis in fee, while &quot;total at least&quot; pays 1000 satoshis. For transactions bigger than a kilobyte both pay by kilobyte.</source>
        <translation type="unfinished"></translation>
    </message>
    <message>
        <location line="-13"/>
        <source>per kilobyte</source>
        <translation type="unfinished"></translation>
    </message>
    <message>
        <location line="-51"/>
        <source>Hide</source>
        <translation type="unfinished"></translation>
    </message>
    <message>
        <location line="+67"/>
        <source>total at least</source>
        <translation type="unfinished"></translation>
    </message>
    <message>
        <location line="+46"/>
        <source>(read the tooltip)</source>
        <translation type="unfinished"></translation>
    </message>
    <message>
        <location line="+29"/>
        <source>Recommended:</source>
        <translation type="unfinished"></translation>
    </message>
    <message>
        <location line="+30"/>
        <source>Custom:</source>
        <translation type="unfinished"></translation>
    </message>
    <message>
        <location line="+52"/>
        <source>(Smart fee not initialized yet. This usually takes a few blocks...)</source>
        <translation type="unfinished"></translation>
    </message>
    <message>
        <location line="+89"/>
        <source>normal</source>
        <translation type="unfinished"></translation>
    </message>
    <message>
        <location line="+40"/>
        <source>fast</source>
        <translation type="unfinished"></translation>
    </message>
    <message>
        <location line="+102"/>
        <source>Send to multiple recipients at once</source>
        <translation>Send to multiple recipients at once</translation>
    </message>
    <message>
        <location line="+3"/>
        <source>Add &amp;Recipient</source>
        <translation>Add &amp;Recipient</translation>
    </message>
    <message>
        <location line="-20"/>
        <source>Clear all fields of the form.</source>
        <translation type="unfinished"></translation>
    </message>
    <message>
        <location line="-876"/>
        <source>Dust:</source>
        <translation type="unfinished"></translation>
    </message>
    <message>
        <location line="+535"/>
        <location line="+13"/>
        <source>Paying only the minimum fee is just fine as long as there is less transaction volume than space in the blocks. But be aware that this can end up in a never confirming transaction once there is more demand for bitcoin transactions than the network can process.</source>
        <translation type="unfinished"></translation>
    </message>
    <message>
        <location line="+143"/>
        <source>Confirmation time target:</source>
        <translation type="unfinished"></translation>
    </message>
    <message>
        <location line="+188"/>
        <source>Clear &amp;All</source>
        <translation>Clear &amp;All</translation>
    </message>
    <message>
        <location line="+55"/>
        <source>Balance:</source>
        <translation>Balance:</translation>
    </message>
    <message>
        <location line="-84"/>
        <source>Confirm the send action</source>
        <translation>Confirm the send action</translation>
    </message>
    <message>
        <location line="+3"/>
        <source>S&amp;end</source>
        <translation>S&amp;end</translation>
    </message>
    <message>
        <location filename="../sendcoinsdialog.cpp" line="-486"/>
        <source>Copy quantity</source>
        <translation type="unfinished"></translation>
    </message>
    <message>
        <location line="+1"/>
        <source>Copy amount</source>
        <translation type="unfinished"></translation>
    </message>
    <message>
        <location line="+1"/>
        <source>Copy fee</source>
        <translation type="unfinished"></translation>
    </message>
    <message>
        <location line="+1"/>
        <source>Copy after fee</source>
        <translation type="unfinished"></translation>
    </message>
    <message>
        <location line="+1"/>
        <source>Copy bytes</source>
        <translation type="unfinished"></translation>
    </message>
    <message>
        <location line="+1"/>
        <source>Copy dust</source>
        <translation type="unfinished"></translation>
    </message>
    <message>
        <location line="+1"/>
        <source>Copy change</source>
        <translation type="unfinished"></translation>
    </message>
    <message>
        <location line="+205"/>
        <location line="+5"/>
        <location line="+5"/>
        <location line="+4"/>
        <source>%1 to %2</source>
        <translation type="unfinished"></translation>
    </message>
    <message>
        <location line="+6"/>
        <source>Are you sure you want to send?</source>
        <translation type="unfinished"></translation>
    </message>
    <message>
        <location line="+9"/>
        <source>added as transaction fee</source>
        <translation type="unfinished"></translation>
    </message>
    <message>
        <location line="+15"/>
        <source>Total Amount %1</source>
        <translation type="unfinished"></translation>
    </message>
    <message>
        <location line="+3"/>
        <source>or</source>
        <translation type="unfinished"></translation>
    </message>
    <message>
        <location line="+2"/>
        <source>Confirm send coins</source>
        <translation type="unfinished"></translation>
    </message>
    <message>
        <location line="+191"/>
        <source>The recipient address is not valid. Please recheck.</source>
        <translation type="unfinished"></translation>
    </message>
    <message>
        <location line="+3"/>
        <source>The amount to pay must be larger than 0.</source>
        <translation type="unfinished"></translation>
    </message>
    <message>
        <location line="+3"/>
        <source>The amount exceeds your balance.</source>
        <translation type="unfinished"></translation>
    </message>
    <message>
        <location line="+3"/>
        <source>The total exceeds your balance when the %1 transaction fee is included.</source>
        <translation type="unfinished"></translation>
    </message>
    <message>
        <location line="+3"/>
        <source>Duplicate address found: addresses should only be used once each.</source>
        <translation type="unfinished"></translation>
    </message>
    <message>
        <location line="+3"/>
        <source>Transaction creation failed!</source>
        <translation type="unfinished"></translation>
    </message>
    <message>
        <location line="+4"/>
        <source>The transaction was rejected with the following reason: %1</source>
        <translation type="unfinished"></translation>
    </message>
    <message>
        <location line="+4"/>
        <source>A fee higher than %1 is considered an absurdly high fee.</source>
        <translation type="unfinished"></translation>
    </message>
    <message>
        <location line="+3"/>
        <source>Payment request expired.</source>
        <translation type="unfinished"></translation>
    </message>
    <message numerus="yes">
        <location line="+68"/>
        <source>%n block(s)</source>
        <translation>
            <numerusform>%n block</numerusform>
            <numerusform>%n blocks</numerusform>
        </translation>
    </message>
    <message>
        <location line="+28"/>
        <source>Pay only the required fee of %1</source>
        <translation type="unfinished"></translation>
    </message>
    <message numerus="yes">
        <location line="+25"/>
        <source>Estimated to begin confirmation within %n block(s).</source>
        <translation>
            <numerusform>Estimated to begin confirmation within %n block.</numerusform>
            <numerusform>Estimated to begin confirmation within %n blocks.</numerusform>
        </translation>
    </message>
    <message>
        <location line="+102"/>
        <source>Warning: Invalid Dogecoin address</source>
        <translation type="unfinished"></translation>
    </message>
    <message>
        <location line="+8"/>
        <source>Warning: Unknown change address</source>
        <translation type="unfinished"></translation>
    </message>
    <message>
        <location line="+3"/>
        <source>Confirm custom change address</source>
        <translation type="unfinished"></translation>
    </message>
    <message>
        <location line="+0"/>
        <source>The address you selected for change is not part of this wallet. Any or all funds in your wallet may be sent to this address. Are you sure?</source>
        <translation type="unfinished"></translation>
    </message>
    <message>
        <location line="+21"/>
        <source>(no label)</source>
        <translation type="unfinished"></translation>
    </message>
</context>
<context>
    <name>SendCoinsEntry</name>
    <message>
        <location filename="../forms/sendcoinsentry.ui" line="+155"/>
        <location line="+539"/>
        <location line="+533"/>
        <source>A&amp;mount:</source>
        <translation>A&amp;mount:</translation>
    </message>
    <message>
        <location line="-1185"/>
        <source>Pay &amp;To:</source>
        <translation>Pay &amp;To:</translation>
    </message>
    <message>
        <location line="+93"/>
        <source>&amp;Label:</source>
        <translation>&amp;Label:</translation>
    </message>
    <message>
        <location line="-68"/>
        <source>Choose previously used address</source>
        <translation type="unfinished"></translation>
    </message>
    <message>
        <location line="-46"/>
        <source>This is a normal payment.</source>
        <translation type="unfinished"></translation>
    </message>
    <message>
        <location line="+39"/>
        <source>The Dogecoin address to send the payment to</source>
        <translation type="unfinished"></translation>
    </message>
    <message>
        <location line="+23"/>
        <source>Alt+A</source>
        <translation>Alt+A</translation>
    </message>
    <message>
        <location line="+7"/>
        <source>Paste address from clipboard</source>
        <translation>Paste address from clipboard</translation>
    </message>
    <message>
        <location line="+16"/>
        <source>Alt+P</source>
        <translation>Alt+P</translation>
    </message>
    <message>
        <location line="+7"/>
        <location line="+548"/>
        <location line="+533"/>
        <source>Remove this entry</source>
        <translation type="unfinished"></translation>
    </message>
    <message>
        <location line="-1021"/>
        <source>The fee will be deducted from the amount being sent. The recipient will receive less bitcoins than you enter in the amount field. If multiple recipients are selected, the fee is split equally.</source>
        <translation type="unfinished"></translation>
    </message>
    <message>
        <location line="+3"/>
        <source>S&amp;ubtract fee from amount</source>
        <translation type="unfinished"></translation>
    </message>
    <message>
        <location line="+9"/>
        <source>Message:</source>
        <translation type="unfinished"></translation>
    </message>
    <message>
        <location line="+443"/>
        <source>This is an unauthenticated payment request.</source>
        <translation type="unfinished"></translation>
    </message>
    <message>
        <location line="+529"/>
        <source>This is an authenticated payment request.</source>
        <translation type="unfinished"></translation>
    </message>
    <message>
        <location line="-1009"/>
        <source>Enter a label for this address to add it to the list of used addresses</source>
        <translation type="unfinished"></translation>
    </message>
    <message>
        <location line="+47"/>
        <source>A message that was attached to the bitcoin: URI which will be stored with the transaction for your reference. Note: This message will not be sent over the Dogecoin network.</source>
        <translation type="unfinished"></translation>
    </message>
    <message>
        <location line="+448"/>
        <location line="+529"/>
        <source>Pay To:</source>
        <translation type="unfinished"></translation>
    </message>
    <message>
        <location line="-495"/>
        <location line="+533"/>
        <source>Memo:</source>
        <translation type="unfinished"></translation>
    </message>
    <message>
        <location filename="../sendcoinsentry.cpp" line="+37"/>
        <source>Enter a label for this address to add it to your address book</source>
        <translation type="unfinished"></translation>
    </message>
</context>
<context>
    <name>SendConfirmationDialog</name>
    <message>
        <location filename="../sendcoinsdialog.cpp" line="+95"/>
        <location line="+5"/>
        <source>Yes</source>
        <translation type="unfinished"></translation>
    </message>
</context>
<context>
    <name>ShutdownWindow</name>
    <message>
        <location filename="../utilitydialog.cpp" line="+13"/>
        <source>%1 is shutting down...</source>
        <translation type="unfinished"></translation>
    </message>
    <message>
        <location line="+1"/>
        <source>Do not shut down the computer until this window disappears.</source>
        <translation type="unfinished"></translation>
    </message>
</context>
<context>
    <name>SignVerifyMessageDialog</name>
    <message>
        <location filename="../forms/signverifymessagedialog.ui" line="+14"/>
        <source>Signatures - Sign / Verify a Message</source>
        <translation>Signatures - Sign / Verify a Message</translation>
    </message>
    <message>
        <location line="+13"/>
        <source>&amp;Sign Message</source>
        <translation>&amp;Sign Message</translation>
    </message>
    <message>
        <location line="+6"/>
        <source>You can sign messages/agreements with your addresses to prove you can receive bitcoins sent to them. Be careful not to sign anything vague or random, as phishing attacks may try to trick you into signing your identity over to them. Only sign fully-detailed statements you agree to.</source>
        <translation type="unfinished"></translation>
    </message>
    <message>
        <location line="+18"/>
        <source>The Dogecoin address to sign the message with</source>
        <translation type="unfinished"></translation>
    </message>
    <message>
        <location line="+7"/>
        <location line="+210"/>
        <source>Choose previously used address</source>
        <translation type="unfinished"></translation>
    </message>
    <message>
        <location line="-200"/>
        <location line="+210"/>
        <source>Alt+A</source>
        <translation>Alt+A</translation>
    </message>
    <message>
        <location line="-200"/>
        <source>Paste address from clipboard</source>
        <translation>Paste address from clipboard</translation>
    </message>
    <message>
        <location line="+10"/>
        <source>Alt+P</source>
        <translation>Alt+P</translation>
    </message>
    <message>
        <location line="+12"/>
        <source>Enter the message you want to sign here</source>
        <translation>Enter the message you want to sign here</translation>
    </message>
    <message>
        <location line="+7"/>
        <source>Signature</source>
        <translation>Signature</translation>
    </message>
    <message>
        <location line="+27"/>
        <source>Copy the current signature to the system clipboard</source>
        <translation>Copy the current signature to the system clipboard</translation>
    </message>
    <message>
        <location line="+21"/>
<<<<<<< HEAD
        <source>Sign the message to prove you own this Bitcoin address</source>
        <translation>Sign the message to prove you own this Dogecoin address</translation>
=======
        <source>Sign the message to prove you own this Dogecoin address</source>
        <translation type="unfinished"></translation>
>>>>>>> 3f547d49
    </message>
    <message>
        <location line="+3"/>
        <source>Sign &amp;Message</source>
        <translation>Sign &amp;Message</translation>
    </message>
    <message>
        <location line="+14"/>
        <source>Reset all sign message fields</source>
        <translation>Reset all sign message fields</translation>
    </message>
    <message>
        <location line="+3"/>
        <location line="+143"/>
        <source>Clear &amp;All</source>
        <translation>Clear &amp;All</translation>
    </message>
    <message>
        <location line="-84"/>
        <source>&amp;Verify Message</source>
        <translation>&amp;Verify Message</translation>
    </message>
    <message>
        <location line="+6"/>
        <source>Enter the receiver&apos;s address, message (ensure you copy line breaks, spaces, tabs, etc. exactly) and signature below to verify the message. Be careful not to read more into the signature than what is in the signed message itself, to avoid being tricked by a man-in-the-middle attack. Note that this only proves the signing party receives with the address, it cannot prove sendership of any transaction!</source>
        <translation type="unfinished"></translation>
    </message>
    <message>
        <location line="+21"/>
        <source>The Dogecoin address the message was signed with</source>
        <translation type="unfinished"></translation>
    </message>
    <message>
        <location line="+37"/>
<<<<<<< HEAD
        <source>Verify the message to ensure it was signed with the specified Bitcoin address</source>
        <translation>Verify the message to ensure it was signed with the specified Dogecoin address</translation>
=======
        <source>Verify the message to ensure it was signed with the specified Dogecoin address</source>
        <translation type="unfinished"></translation>
>>>>>>> 3f547d49
    </message>
    <message>
        <location line="+3"/>
        <source>Verify &amp;Message</source>
        <translation>Verify &amp;Message</translation>
    </message>
    <message>
        <location line="+14"/>
        <source>Reset all verify message fields</source>
        <translation>Reset all verify message fields</translation>
    </message>
    <message>
        <location filename="../signverifymessagedialog.cpp" line="+41"/>
        <source>Click &quot;Sign Message&quot; to generate signature</source>
        <translation type="unfinished"></translation>
    </message>
    <message>
        <location line="+83"/>
        <location line="+80"/>
        <source>The entered address is invalid.</source>
        <translation type="unfinished"></translation>
    </message>
    <message>
        <location line="-80"/>
        <location line="+8"/>
        <location line="+72"/>
        <location line="+8"/>
        <source>Please check the address and try again.</source>
        <translation type="unfinished"></translation>
    </message>
    <message>
        <location line="-80"/>
        <location line="+80"/>
        <source>The entered address does not refer to a key.</source>
        <translation type="unfinished"></translation>
    </message>
    <message>
        <location line="-72"/>
        <source>Wallet unlock was cancelled.</source>
        <translation type="unfinished"></translation>
    </message>
    <message>
        <location line="+8"/>
        <source>Private key for the entered address is not available.</source>
        <translation type="unfinished"></translation>
    </message>
    <message>
        <location line="+12"/>
        <source>Message signing failed.</source>
        <translation type="unfinished"></translation>
    </message>
    <message>
        <location line="+5"/>
        <source>Message signed.</source>
        <translation type="unfinished"></translation>
    </message>
    <message>
        <location line="+58"/>
        <source>The signature could not be decoded.</source>
        <translation type="unfinished"></translation>
    </message>
    <message>
        <location line="+0"/>
        <location line="+13"/>
        <source>Please check the signature and try again.</source>
        <translation type="unfinished"></translation>
    </message>
    <message>
        <location line="+0"/>
        <source>The signature did not match the message digest.</source>
        <translation type="unfinished"></translation>
    </message>
    <message>
        <location line="+7"/>
        <source>Message verification failed.</source>
        <translation type="unfinished"></translation>
    </message>
    <message>
        <location line="+5"/>
        <source>Message verified.</source>
        <translation type="unfinished"></translation>
    </message>
</context>
<context>
    <name>SplashScreen</name>
    <message>
        <location filename="../networkstyle.cpp" line="+19"/>
        <source>[testnet]</source>
        <translation>[testnet]</translation>
    </message>
</context>
<context>
    <name>TrafficGraphWidget</name>
    <message>
        <location filename="../trafficgraphwidget.cpp" line="+79"/>
        <source>KB/s</source>
        <translation type="unfinished"></translation>
    </message>
</context>
<context>
    <name>TransactionDesc</name>
    <message numerus="yes">
        <location filename="../transactiondesc.cpp" line="+31"/>
        <source>Open for %n more block(s)</source>
        <translation>
            <numerusform>Open for %n more block</numerusform>
            <numerusform>Open for %n more blocks</numerusform>
        </translation>
    </message>
    <message>
        <location line="+2"/>
        <source>Open until %1</source>
        <translation type="unfinished"></translation>
    </message>
    <message>
        <location line="+6"/>
        <source>conflicted with a transaction with %1 confirmations</source>
        <translation type="unfinished"></translation>
    </message>
    <message>
        <location line="+2"/>
        <source>%1/offline</source>
        <translation type="unfinished"></translation>
    </message>
    <message>
        <location line="+2"/>
        <source>0/unconfirmed, %1</source>
        <translation type="unfinished"></translation>
    </message>
    <message>
        <location line="+0"/>
        <source>in memory pool</source>
        <translation type="unfinished"></translation>
    </message>
    <message>
        <location line="+0"/>
        <source>not in memory pool</source>
        <translation type="unfinished"></translation>
    </message>
    <message>
        <location line="+0"/>
        <source>abandoned</source>
        <translation type="unfinished"></translation>
    </message>
    <message>
        <location line="+2"/>
        <source>%1/unconfirmed</source>
        <translation type="unfinished"></translation>
    </message>
    <message>
        <location line="+2"/>
        <source>%1 confirmations</source>
        <translation type="unfinished"></translation>
    </message>
    <message>
        <location line="+17"/>
        <source>Status</source>
        <translation type="unfinished"></translation>
    </message>
    <message>
        <location line="+5"/>
        <source>, has not been successfully broadcast yet</source>
        <translation type="unfinished"></translation>
    </message>
    <message numerus="yes">
        <location line="+2"/>
        <source>, broadcast through %n node(s)</source>
        <translation>
            <numerusform>, broadcast through %n node</numerusform>
            <numerusform>, broadcast through %n nodes</numerusform>
        </translation>
    </message>
    <message>
        <location line="+4"/>
        <source>Date</source>
        <translation type="unfinished">Date</translation>
    </message>
    <message>
        <location line="+7"/>
        <source>Source</source>
        <translation type="unfinished"></translation>
    </message>
    <message>
        <location line="+0"/>
        <source>Generated</source>
        <translation type="unfinished"></translation>
    </message>
    <message>
        <location line="+5"/>
        <location line="+13"/>
        <location line="+72"/>
        <source>From</source>
        <translation type="unfinished"></translation>
    </message>
    <message>
        <location line="-72"/>
        <source>unknown</source>
        <translation type="unfinished"></translation>
    </message>
    <message>
        <location line="+1"/>
        <location line="+20"/>
        <location line="+69"/>
        <source>To</source>
        <translation type="unfinished"></translation>
    </message>
    <message>
        <location line="-87"/>
        <source>own address</source>
        <translation type="unfinished"></translation>
    </message>
    <message>
        <location line="+0"/>
        <location line="+69"/>
        <source>watch-only</source>
        <translation type="unfinished"></translation>
    </message>
    <message>
        <location line="-67"/>
        <source>label</source>
        <translation type="unfinished"></translation>
    </message>
    <message>
        <location line="+34"/>
        <location line="+12"/>
        <location line="+53"/>
        <location line="+26"/>
        <location line="+55"/>
        <source>Credit</source>
        <translation type="unfinished"></translation>
    </message>
    <message numerus="yes">
        <location line="-144"/>
        <source>matures in %n more block(s)</source>
        <translation>
            <numerusform>matures in %n more block</numerusform>
            <numerusform>matures in %n more blocks</numerusform>
        </translation>
    </message>
    <message>
        <location line="+2"/>
        <source>not accepted</source>
        <translation type="unfinished"></translation>
    </message>
    <message>
        <location line="+59"/>
        <location line="+25"/>
        <location line="+55"/>
        <source>Debit</source>
        <translation type="unfinished"></translation>
    </message>
    <message>
        <location line="-70"/>
        <source>Total debit</source>
        <translation type="unfinished"></translation>
    </message>
    <message>
        <location line="+1"/>
        <source>Total credit</source>
        <translation type="unfinished"></translation>
    </message>
    <message>
        <location line="+5"/>
        <source>Transaction fee</source>
        <translation type="unfinished"></translation>
    </message>
    <message>
        <location line="+16"/>
        <source>Net amount</source>
        <translation type="unfinished"></translation>
    </message>
    <message>
        <location line="+6"/>
        <location line="+11"/>
        <source>Message</source>
        <translation type="unfinished"></translation>
    </message>
    <message>
        <location line="-9"/>
        <source>Comment</source>
        <translation type="unfinished"></translation>
    </message>
    <message>
        <location line="+2"/>
        <source>Transaction ID</source>
        <translation type="unfinished"></translation>
    </message>
    <message>
        <location line="+1"/>
        <source>Transaction total size</source>
        <translation type="unfinished"></translation>
    </message>
    <message>
        <location line="+1"/>
        <source>Output index</source>
        <translation type="unfinished"></translation>
    </message>
    <message>
        <location line="+18"/>
        <source>Merchant</source>
        <translation type="unfinished"></translation>
    </message>
    <message>
        <location line="+7"/>
        <source>Generated coins must mature %1 blocks before they can be spent. When you generated this block, it was broadcast to the network to be added to the block chain. If it fails to get into the chain, its state will change to &quot;not accepted&quot; and it won&apos;t be spendable. This may occasionally happen if another node generates a block within a few seconds of yours.</source>
        <translation type="unfinished"></translation>
    </message>
    <message>
        <location line="+8"/>
        <source>Debug information</source>
        <translation type="unfinished"></translation>
    </message>
    <message>
        <location line="+8"/>
        <source>Transaction</source>
        <translation type="unfinished"></translation>
    </message>
    <message>
        <location line="+3"/>
        <source>Inputs</source>
        <translation type="unfinished"></translation>
    </message>
    <message>
        <location line="+21"/>
        <source>Amount</source>
        <translation type="unfinished">Amount</translation>
    </message>
    <message>
        <location line="+1"/>
        <location line="+1"/>
        <source>true</source>
        <translation type="unfinished"></translation>
    </message>
    <message>
        <location line="-1"/>
        <location line="+1"/>
        <source>false</source>
        <translation type="unfinished"></translation>
    </message>
</context>
<context>
    <name>TransactionDescDialog</name>
    <message>
        <location filename="../forms/transactiondescdialog.ui" line="+20"/>
        <source>This pane shows a detailed description of the transaction</source>
        <translation>This pane shows a detailed description of the transaction</translation>
    </message>
    <message>
        <location filename="../transactiondescdialog.cpp" line="+17"/>
        <source>Details for %1</source>
        <translation type="unfinished"></translation>
    </message>
</context>
<context>
    <name>TransactionTableModel</name>
    <message>
        <location filename="../transactiontablemodel.cpp" line="+246"/>
        <source>Date</source>
        <translation type="unfinished">Date</translation>
    </message>
    <message>
        <location line="+0"/>
        <source>Type</source>
        <translation type="unfinished"></translation>
    </message>
    <message>
        <location line="+0"/>
        <source>Label</source>
        <translation type="unfinished"></translation>
    </message>
    <message numerus="yes">
        <location line="+58"/>
        <source>Open for %n more block(s)</source>
        <translation>
            <numerusform>Open for %n more block</numerusform>
            <numerusform>Open for %n more blocks</numerusform>
        </translation>
    </message>
    <message>
        <location line="+3"/>
        <source>Open until %1</source>
        <translation type="unfinished"></translation>
    </message>
    <message>
        <location line="+3"/>
        <source>Offline</source>
        <translation type="unfinished"></translation>
    </message>
    <message>
        <location line="+3"/>
        <source>Unconfirmed</source>
        <translation type="unfinished"></translation>
    </message>
    <message>
        <location line="+3"/>
        <source>Abandoned</source>
        <translation type="unfinished"></translation>
    </message>
    <message>
        <location line="+3"/>
        <source>Confirming (%1 of %2 recommended confirmations)</source>
        <translation type="unfinished"></translation>
    </message>
    <message>
        <location line="+3"/>
        <source>Confirmed (%1 confirmations)</source>
        <translation type="unfinished"></translation>
    </message>
    <message>
        <location line="+3"/>
        <source>Conflicted</source>
        <translation type="unfinished"></translation>
    </message>
    <message>
        <location line="+3"/>
        <source>Immature (%1 confirmations, will be available after %2)</source>
        <translation type="unfinished"></translation>
    </message>
    <message>
        <location line="+3"/>
        <source>This block was not received by any other nodes and will probably not be accepted!</source>
        <translation type="unfinished"></translation>
    </message>
    <message>
        <location line="+3"/>
        <source>Generated but not accepted</source>
        <translation type="unfinished"></translation>
    </message>
    <message>
        <location line="+39"/>
        <source>Received with</source>
        <translation type="unfinished"></translation>
    </message>
    <message>
        <location line="+2"/>
        <source>Received from</source>
        <translation type="unfinished"></translation>
    </message>
    <message>
        <location line="+3"/>
        <source>Sent to</source>
        <translation type="unfinished"></translation>
    </message>
    <message>
        <location line="+2"/>
        <source>Payment to yourself</source>
        <translation type="unfinished"></translation>
    </message>
    <message>
        <location line="+2"/>
        <source>Mined</source>
        <translation type="unfinished"></translation>
    </message>
    <message>
        <location line="+28"/>
        <source>watch-only</source>
        <translation type="unfinished"></translation>
    </message>
    <message>
        <location line="+15"/>
        <source>(n/a)</source>
        <translation type="unfinished"></translation>
    </message>
    <message>
        <location line="+213"/>
        <source>(no label)</source>
        <translation type="unfinished"></translation>
    </message>
    <message>
        <location line="+39"/>
        <source>Transaction status. Hover over this field to show number of confirmations.</source>
        <translation type="unfinished"></translation>
    </message>
    <message>
        <location line="+2"/>
        <source>Date and time that the transaction was received.</source>
        <translation type="unfinished"></translation>
    </message>
    <message>
        <location line="+2"/>
        <source>Type of transaction.</source>
        <translation type="unfinished"></translation>
    </message>
    <message>
        <location line="+2"/>
        <source>Whether or not a watch-only address is involved in this transaction.</source>
        <translation type="unfinished"></translation>
    </message>
    <message>
        <location line="+2"/>
        <source>User-defined intent/purpose of the transaction.</source>
        <translation type="unfinished"></translation>
    </message>
    <message>
        <location line="+2"/>
        <source>Amount removed from or added to balance.</source>
        <translation type="unfinished"></translation>
    </message>
</context>
<context>
    <name>TransactionView</name>
    <message>
        <location filename="../transactionview.cpp" line="+69"/>
        <location line="+16"/>
        <source>All</source>
        <translation type="unfinished"></translation>
    </message>
    <message>
        <location line="-15"/>
        <source>Today</source>
        <translation type="unfinished"></translation>
    </message>
    <message>
        <location line="+1"/>
        <source>This week</source>
        <translation type="unfinished"></translation>
    </message>
    <message>
        <location line="+1"/>
        <source>This month</source>
        <translation type="unfinished"></translation>
    </message>
    <message>
        <location line="+1"/>
        <source>Last month</source>
        <translation type="unfinished"></translation>
    </message>
    <message>
        <location line="+1"/>
        <source>This year</source>
        <translation type="unfinished"></translation>
    </message>
    <message>
        <location line="+1"/>
        <source>Range...</source>
        <translation type="unfinished"></translation>
    </message>
    <message>
        <location line="+11"/>
        <source>Received with</source>
        <translation type="unfinished"></translation>
    </message>
    <message>
        <location line="+2"/>
        <source>Sent to</source>
        <translation type="unfinished"></translation>
    </message>
    <message>
        <location line="+2"/>
        <source>To yourself</source>
        <translation type="unfinished"></translation>
    </message>
    <message>
        <location line="+1"/>
        <source>Mined</source>
        <translation type="unfinished"></translation>
    </message>
    <message>
        <location line="+1"/>
        <source>Other</source>
        <translation type="unfinished"></translation>
    </message>
    <message>
        <location line="+6"/>
        <source>Enter address or label to search</source>
        <translation type="unfinished"></translation>
    </message>
    <message>
        <location line="+6"/>
        <source>Min amount</source>
        <translation type="unfinished"></translation>
    </message>
    <message>
        <location line="+36"/>
        <source>Abandon transaction</source>
        <translation type="unfinished"></translation>
    </message>
    <message>
        <location line="+1"/>
        <source>Copy address</source>
        <translation type="unfinished"></translation>
    </message>
    <message>
        <location line="+1"/>
        <source>Copy label</source>
        <translation type="unfinished"></translation>
    </message>
    <message>
        <location line="+1"/>
        <source>Copy amount</source>
        <translation type="unfinished"></translation>
    </message>
    <message>
        <location line="+1"/>
        <source>Copy transaction ID</source>
        <translation type="unfinished"></translation>
    </message>
    <message>
        <location line="+1"/>
        <source>Copy raw transaction</source>
        <translation type="unfinished"></translation>
    </message>
    <message>
        <location line="+1"/>
        <source>Copy full transaction details</source>
        <translation type="unfinished"></translation>
    </message>
    <message>
        <location line="+1"/>
        <source>Edit label</source>
        <translation type="unfinished"></translation>
    </message>
    <message>
        <location line="+1"/>
        <source>Show transaction details</source>
        <translation type="unfinished"></translation>
    </message>
    <message>
        <location line="+186"/>
        <source>Export Transaction History</source>
        <translation type="unfinished"></translation>
    </message>
    <message>
        <location line="+1"/>
        <source>Comma separated file (*.csv)</source>
        <translation type="unfinished"></translation>
    </message>
    <message>
        <location line="+9"/>
        <source>Confirmed</source>
        <translation type="unfinished">Confirmed</translation>
    </message>
    <message>
        <location line="+2"/>
        <source>Watch-only</source>
        <translation type="unfinished"></translation>
    </message>
    <message>
        <location line="+1"/>
        <source>Date</source>
        <translation type="unfinished">Date</translation>
    </message>
    <message>
        <location line="+1"/>
        <source>Type</source>
        <translation type="unfinished"></translation>
    </message>
    <message>
        <location line="+1"/>
        <source>Label</source>
        <translation type="unfinished"></translation>
    </message>
    <message>
        <location line="+1"/>
        <source>Address</source>
        <translation type="unfinished"></translation>
    </message>
    <message>
        <location line="+2"/>
        <source>ID</source>
        <translation type="unfinished"></translation>
    </message>
    <message>
        <location line="+3"/>
        <source>Exporting Failed</source>
        <translation type="unfinished"></translation>
    </message>
    <message>
        <location line="+0"/>
        <source>There was an error trying to save the transaction history to %1.</source>
        <translation type="unfinished"></translation>
    </message>
    <message>
        <location line="+4"/>
        <source>Exporting Successful</source>
        <translation type="unfinished"></translation>
    </message>
    <message>
        <location line="+0"/>
        <source>The transaction history was successfully saved to %1.</source>
        <translation type="unfinished"></translation>
    </message>
    <message>
        <location line="+147"/>
        <source>Range:</source>
        <translation type="unfinished"></translation>
    </message>
    <message>
        <location line="+8"/>
        <source>to</source>
        <translation type="unfinished"></translation>
    </message>
</context>
<context>
    <name>UnitDisplayStatusBarControl</name>
    <message>
        <location filename="../bitcoingui.cpp" line="+129"/>
        <source>Unit to show amounts in. Click to select another unit.</source>
        <translation type="unfinished"></translation>
    </message>
</context>
<context>
    <name>WalletFrame</name>
    <message>
        <location filename="../walletframe.cpp" line="+28"/>
        <source>No wallet has been loaded.</source>
        <translation type="unfinished"></translation>
    </message>
</context>
<context>
    <name>WalletModel</name>
    <message>
        <location filename="../walletmodel.cpp" line="+291"/>
        <source>Send Coins</source>
        <translation type="unfinished">Send Coins</translation>
    </message>
</context>
<context>
    <name>WalletView</name>
    <message>
        <location filename="../walletview.cpp" line="+47"/>
        <source>&amp;Export</source>
        <translation type="unfinished">&amp;Export</translation>
    </message>
    <message>
        <location line="+1"/>
        <source>Export the data in the current tab to a file</source>
        <translation type="unfinished">Export the data in the current tab to a file</translation>
    </message>
    <message>
        <location line="+201"/>
        <source>Backup Wallet</source>
        <translation type="unfinished"></translation>
    </message>
    <message>
        <location line="+1"/>
        <source>Wallet Data (*.dat)</source>
        <translation type="unfinished"></translation>
    </message>
    <message>
        <location line="+6"/>
        <source>Backup Failed</source>
        <translation type="unfinished"></translation>
    </message>
    <message>
        <location line="+0"/>
        <source>There was an error trying to save the wallet data to %1.</source>
        <translation type="unfinished"></translation>
    </message>
    <message>
        <location line="+4"/>
        <source>Backup Successful</source>
        <translation type="unfinished"></translation>
    </message>
    <message>
        <location line="+0"/>
        <source>The wallet data was successfully saved to %1.</source>
        <translation type="unfinished"></translation>
    </message>
</context>
<context>
    <name>bitcoin-core</name>
    <message>
        <location filename="../bitcoinstrings.cpp" line="+12"/>
        <source>Dogecoin Core</source>
        <translation type="unfinished">Dogecoin Core</translation>
    </message>
    <message>
        <location line="+1"/>
        <source>The %s developers</source>
        <translation type="unfinished"></translation>
    </message>
    <message>
        <location line="+1"/>
        <source>(1 = keep tx meta data e.g. account owner and payment request information, 2 = drop tx meta data)</source>
        <translation type="unfinished"></translation>
    </message>
    <message>
        <location line="+3"/>
        <source>-maxtxfee is set very high! Fees this large could be paid on a single transaction.</source>
        <translation type="unfinished"></translation>
    </message>
    <message>
        <location line="+3"/>
        <source>A fee rate (in %s/kB) that will be used when fee estimation has insufficient data (default: %s)</source>
        <translation type="unfinished"></translation>
    </message>
    <message>
        <location line="+3"/>
        <source>Accept connections from outside (default: 1 if no -proxy or -connect/-noconnect)</source>
        <translation type="unfinished"></translation>
    </message>
    <message>
        <location line="+3"/>
        <source>Accept relayed transactions received from whitelisted peers even when not relaying transactions (default: %d)</source>
        <translation type="unfinished"></translation>
    </message>
    <message>
        <location line="+3"/>
        <source>Allow JSON-RPC connections from specified source. Valid for &lt;ip&gt; are a single IP (e.g. 1.2.3.4), a network/netmask (e.g. 1.2.3.4/255.255.255.0) or a network/CIDR (e.g. 1.2.3.4/24). This option can be specified multiple times</source>
        <translation type="unfinished"></translation>
    </message>
    <message>
        <location line="+4"/>
        <source>Bind to given address and always listen on it. Use [host]:port notation for IPv6</source>
        <translation type="unfinished">Bind to given address and always listen on it. Use [host]:port notation for IPv6</translation>
    </message>
    <message>
        <location line="+3"/>
        <source>Bind to given address and whitelist peers connecting to it. Use [host]:port notation for IPv6</source>
        <translation type="unfinished"></translation>
    </message>
    <message>
        <location line="+3"/>
        <source>Bind to given address to listen for JSON-RPC connections. Use [host]:port notation for IPv6. This option can be specified multiple times (default: bind to all interfaces)</source>
        <translation type="unfinished"></translation>
    </message>
    <message>
        <location line="+4"/>
        <source>Cannot obtain a lock on data directory %s. %s is probably already running.</source>
        <translation type="unfinished"></translation>
    </message>
    <message>
        <location line="+2"/>
        <source>Connect only to the specified node(s); -noconnect or -connect=0 alone to disable automatic connections</source>
        <translation type="unfinished"></translation>
    </message>
    <message>
        <location line="+3"/>
        <source>Create new files with system default permissions, instead of umask 077 (only effective with disabled wallet functionality)</source>
        <translation type="unfinished"></translation>
    </message>
    <message>
        <location line="+3"/>
        <source>Delete all wallet transactions and only recover those parts of the blockchain through -rescan on startup</source>
        <translation type="unfinished"></translation>
    </message>
    <message>
        <location line="+3"/>
        <source>Discover own IP addresses (default: 1 when listening and no -externalip or -proxy)</source>
        <translation type="unfinished"></translation>
    </message>
    <message>
<<<<<<< HEAD
        <location line="-360"/>
        <source>Bitcoin Core</source>
        <translation type="unfinished">Dogecoin Core</translation>
    </message>
    <message>
        <location line="+1"/>
        <source>The %s developers</source>
=======
        <location line="+3"/>
        <source>Distributed under the MIT software license, see the accompanying file %s or %s</source>
>>>>>>> 3f547d49
        <translation type="unfinished"></translation>
    </message>
    <message>
        <location line="+3"/>
        <source>Do not keep transactions in the mempool longer than &lt;n&gt; hours (default: %u)</source>
        <translation type="unfinished"></translation>
    </message>
    <message>
        <location line="+2"/>
        <source>Equivalent bytes per sigop in transactions for relay and mining (default: %u)</source>
        <translation type="unfinished"></translation>
    </message>
    <message>
        <location line="+2"/>
        <source>Error loading %s: You can&apos;t enable HD on a already existing non-HD wallet</source>
        <translation type="unfinished"></translation>
    </message>
    <message>
        <location line="+2"/>
        <source>Error reading %s! All keys read correctly, but transaction data or address book entries might be missing or incorrect.</source>
        <translation type="unfinished"></translation>
    </message>
    <message>
        <location line="+3"/>
        <source>Error: Listening for incoming connections failed (listen returned error %s)</source>
        <translation type="unfinished"></translation>
    </message>
    <message>
        <location line="+2"/>
        <source>Execute command when a relevant alert is received or we see a really long fork (%s in cmd is replaced by message)</source>
        <translation type="unfinished">Execute command when a relevant alert is received or we see a really long fork (%s in cmd is replaced by message)</translation>
    </message>
    <message>
        <location line="+3"/>
        <source>Execute command when a wallet transaction changes (%s in cmd is replaced by TxID)</source>
        <translation type="unfinished">Execute command when a wallet transaction changes (%s in cmd is replaced by TxID)</translation>
    </message>
    <message>
        <location line="+3"/>
        <source>Execute command when the best block changes (%s in cmd is replaced by block hash)</source>
        <translation type="unfinished">Execute command when the best block changes (%s in cmd is replaced by block hash)</translation>
    </message>
    <message>
        <location line="+3"/>
        <source>Extra transactions to keep in memory for compact block reconstructions (default: %u)</source>
        <translation type="unfinished"></translation>
    </message>
    <message>
        <location line="+3"/>
        <source>Fees (in %s/kB) smaller than this are considered zero fee for relaying, mining and transaction creation (default: %s)</source>
        <translation type="unfinished"></translation>
    </message>
    <message>
        <location line="+3"/>
        <source>Fees (in %s/kB) smaller than this are considered zero fee for transaction creation (default: %s)</source>
        <translation type="unfinished"></translation>
    </message>
    <message>
        <location line="+3"/>
        <source>Force relay of transactions from whitelisted peers even if they violate local relay policy (default: %d)</source>
        <translation type="unfinished"></translation>
    </message>
    <message>
        <location line="+3"/>
        <source>How thorough the block verification of -checkblocks is (0-4, default: %u)</source>
        <translation type="unfinished"></translation>
    </message>
    <message>
        <location line="+2"/>
        <source>If &lt;category&gt; is not supplied or if &lt;category&gt; = 1, output all debugging information.</source>
        <translation type="unfinished"></translation>
    </message>
    <message>
        <location line="+3"/>
        <source>If paytxfee is not set, include enough fee so transactions begin confirmation on average within n blocks (default: %u)</source>
        <translation type="unfinished"></translation>
    </message>
    <message>
        <location line="+3"/>
        <source>If this block is in the chain assume that it and its ancestors are valid and potentially skip their script verification (0 to verify all, default: %s, testnet: %s)</source>
        <translation type="unfinished"></translation>
    </message>
    <message>
        <location line="+4"/>
        <source>Invalid amount for -maxtxfee=&lt;amount&gt;: &apos;%s&apos; (must be at least the minrelay fee of %s to prevent stuck transactions)</source>
        <translation type="unfinished"></translation>
    </message>
    <message>
        <location line="+3"/>
        <source>Maintain a full transaction index, used by the getrawtransaction rpc call (default: %u)</source>
        <translation type="unfinished"></translation>
    </message>
    <message>
        <location line="+3"/>
        <source>Maximum allowed median peer time offset adjustment. Local perspective of time may be influenced by peers forward or backward by this amount. (default: %u seconds)</source>
        <translation type="unfinished"></translation>
    </message>
    <message>
        <location line="+4"/>
        <source>Maximum size of data in data carrier transactions we relay and mine (default: %u)</source>
        <translation type="unfinished"></translation>
    </message>
    <message>
        <location line="+3"/>
        <source>Maximum total fees (in %s) to use in a single wallet transaction or raw transaction; setting this too low may abort large transactions (default: %s)</source>
        <translation type="unfinished"></translation>
    </message>
    <message>
        <location line="+3"/>
        <source>Number of seconds to keep misbehaving peers from reconnecting (default: %u)</source>
        <translation type="unfinished"></translation>
    </message>
    <message>
        <location line="+2"/>
        <source>Output debugging information (default: %u, supplying &lt;category&gt; is optional)</source>
        <translation type="unfinished"></translation>
    </message>
    <message>
        <location line="+2"/>
        <source>Please check that your computer&apos;s date and time are correct! If your clock is wrong, %s will not work properly.</source>
        <translation type="unfinished"></translation>
    </message>
    <message>
        <location line="+3"/>
        <source>Please contribute if you find %s useful. Visit %s for further information about the software.</source>
        <translation type="unfinished"></translation>
    </message>
    <message>
        <location line="+3"/>
        <source>Prune configured below the minimum of %d MiB.  Please use a higher number.</source>
        <translation type="unfinished"></translation>
    </message>
    <message>
        <location line="+2"/>
        <source>Prune: last wallet synchronisation goes beyond pruned data. You need to -reindex (download the whole blockchain again in case of pruned node)</source>
        <translation type="unfinished"></translation>
    </message>
    <message>
        <location line="+3"/>
        <source>Query for peer addresses via DNS lookup, if low on addresses (default: 1 unless -connect/-noconnect)</source>
        <translation type="unfinished"></translation>
    </message>
    <message>
        <location line="+3"/>
        <source>Randomize credentials for every proxy connection. This enables Tor stream isolation (default: %u)</source>
        <translation type="unfinished"></translation>
    </message>
    <message>
        <location line="+3"/>
        <source>Reduce storage requirements by enabling pruning (deleting) of old blocks. This allows the pruneblockchain RPC to be called to delete specific blocks, and enables automatic pruning of old blocks if a target size in MiB is provided. This mode is incompatible with -txindex and -rescan. Warning: Reverting this setting requires re-downloading the entire blockchain. (default: 0 = disable pruning blocks, 1 = allow manual pruning via RPC, &gt;%u = automatically prune block files to stay under the specified target size in MiB)</source>
        <translation type="unfinished"></translation>
    </message>
    <message>
        <location line="+9"/>
        <source>Rescans are not possible in pruned mode. You will need to use -reindex which will download the whole blockchain again.</source>
        <translation type="unfinished"></translation>
    </message>
    <message>
        <location line="+3"/>
        <source>Set lowest fee rate (in %s/kB) for transactions to be included in block creation. (default: %s)</source>
        <translation type="unfinished"></translation>
    </message>
    <message>
        <location line="+3"/>
        <source>Set maximum size of high-priority/low-fee transactions in bytes (default: %d)</source>
        <translation type="unfinished"></translation>
    </message>
    <message>
        <location line="+2"/>
        <source>Set the number of script verification threads (%u to %d, 0 = auto, &lt;0 = leave that many cores free, default: %d)</source>
        <translation type="unfinished"></translation>
    </message>
    <message>
        <location line="+3"/>
        <source>Sets the serialization of raw transaction or block hex returned in non-verbose mode, non-segwit(0) or segwit(1) (default: %d)</source>
        <translation type="unfinished"></translation>
    </message>
    <message>
        <location line="+3"/>
        <source>Support filtering of blocks and transaction with bloom filters (default: %u)</source>
        <translation type="unfinished"></translation>
    </message>
    <message>
        <location line="+2"/>
        <source>The block database contains a block which appears to be from the future. This may be due to your computer&apos;s date and time being set incorrectly. Only rebuild the block database if you are sure that your computer&apos;s date and time are correct</source>
        <translation type="unfinished"></translation>
    </message>
    <message>
        <location line="+5"/>
        <source>The transaction amount is too small to send after the fee has been deducted</source>
        <translation type="unfinished"></translation>
    </message>
    <message>
        <location line="+2"/>
        <source>This is a pre-release test build - use at your own risk - do not use for mining or merchant applications</source>
        <translation type="unfinished"></translation>
    </message>
    <message>
        <location line="+3"/>
        <source>This is the transaction fee you may pay when fee estimates are not available.</source>
        <translation type="unfinished"></translation>
    </message>
    <message>
        <location line="+2"/>
        <source>This product includes software developed by the OpenSSL Project for use in the OpenSSL Toolkit %s and cryptographic software written by Eric Young and UPnP software written by Thomas Bernard.</source>
        <translation type="unfinished"></translation>
    </message>
    <message>
        <location line="+4"/>
        <source>Total length of network version string (%i) exceeds maximum length (%i). Reduce the number or size of uacomments.</source>
        <translation type="unfinished"></translation>
    </message>
    <message>
        <location line="+3"/>
        <source>Tries to keep outbound traffic under the given target (in MiB per 24h), 0 = no limit (default: %d)</source>
        <translation type="unfinished"></translation>
    </message>
    <message>
        <location line="+3"/>
        <source>Unable to rewind the database to a pre-fork state. You will need to redownload the blockchain</source>
        <translation type="unfinished"></translation>
    </message>
    <message>
        <location line="+3"/>
        <source>Unsupported argument -socks found. Setting SOCKS version isn&apos;t possible anymore, only SOCKS5 proxies are supported.</source>
        <translation type="unfinished"></translation>
    </message>
    <message>
        <location line="+3"/>
        <source>Unsupported argument -whitelistalwaysrelay ignored, use -whitelistrelay and/or -whitelistforcerelay.</source>
        <translation type="unfinished"></translation>
    </message>
    <message>
        <location line="+3"/>
        <source>Use UPnP to map the listening port (default: 1 when listening and no -proxy)</source>
        <translation type="unfinished"></translation>
    </message>
    <message>
        <location line="+2"/>
        <source>Use hierarchical deterministic key generation (HD) after BIP32. Only has effect during wallet creation/first start</source>
        <translation type="unfinished"></translation>
    </message>
    <message>
        <location line="+3"/>
        <source>Use separate SOCKS5 proxy to reach peers via Tor hidden services (default: %s)</source>
        <translation type="unfinished"></translation>
    </message>
    <message>
        <location line="+3"/>
        <source>Username and hashed password for JSON-RPC connections. The field &lt;userpw&gt; comes in the format: &lt;USERNAME&gt;:&lt;SALT&gt;$&lt;HASH&gt;. A canonical python script is included in share/rpcuser. The client then connects normally using the rpcuser=&lt;USERNAME&gt;/rpcpassword=&lt;PASSWORD&gt; pair of arguments. This option can be specified multiple times</source>
        <translation type="unfinished"></translation>
    </message>
    <message>
        <location line="+6"/>
        <source>Wallet will not create transactions that violate mempool chain limits (default: %u)</source>
        <translation type="unfinished"></translation>
    </message>
    <message>
        <location line="+3"/>
        <source>Warning: The network does not appear to fully agree! Some miners appear to be experiencing issues.</source>
        <translation type="unfinished"></translation>
    </message>
    <message>
        <location line="+3"/>
        <source>Warning: Unknown block versions being mined! It&apos;s possible unknown rules are in effect</source>
        <translation type="unfinished"></translation>
    </message>
    <message>
        <location line="+3"/>
        <source>Warning: Wallet file corrupt, data salvaged! Original %s saved as %s in %s; if your balance or transactions are incorrect you should restore from a backup.</source>
        <translation type="unfinished"></translation>
    </message>
    <message>
        <location line="+4"/>
        <source>Warning: We do not appear to fully agree with our peers! You may need to upgrade, or other nodes may need to upgrade.</source>
        <translation type="unfinished"></translation>
    </message>
    <message>
        <location line="+3"/>
        <source>Whitelist peers connecting from the given IP address (e.g. 1.2.3.4) or CIDR notated network (e.g. 1.2.3.0/24). Can be specified multiple times.</source>
        <translation type="unfinished"></translation>
    </message>
    <message>
        <location line="+3"/>
        <source>Whitelisted peers cannot be DoS banned and their transactions are always relayed, even if they are already in the mempool, useful e.g. for a gateway</source>
        <translation type="unfinished"></translation>
    </message>
    <message>
        <location line="+3"/>
        <source>You need to rebuild the database using -reindex to go back to unpruned mode.  This will redownload the entire blockchain</source>
        <translation type="unfinished"></translation>
    </message>
    <message>
        <location line="+3"/>
        <source>You need to rebuild the database using -reindex-chainstate to change -txindex</source>
        <translation type="unfinished"></translation>
    </message>
    <message>
        <location line="+2"/>
        <source>%s corrupt, salvage failed</source>
        <translation type="unfinished"></translation>
    </message>
    <message>
        <location line="+1"/>
        <source>%s is set very high!</source>
        <translation type="unfinished"></translation>
    </message>
    <message>
        <location line="+1"/>
        <source>(default: %s)</source>
        <translation type="unfinished"></translation>
    </message>
    <message>
        <location line="+1"/>
        <source>(default: %u)</source>
        <translation type="unfinished"></translation>
    </message>
    <message>
        <location line="+1"/>
        <source>-maxmempool must be at least %d MB</source>
        <translation type="unfinished"></translation>
    </message>
    <message>
        <location line="+1"/>
        <source>&lt;category&gt; can be:</source>
        <translation type="unfinished"></translation>
    </message>
    <message>
        <location line="+1"/>
        <source>Accept command line and JSON-RPC commands</source>
        <translation type="unfinished">Accept command line and JSON-RPC commands</translation>
    </message>
    <message>
        <location line="+1"/>
        <source>Accept public REST requests (default: %u)</source>
        <translation type="unfinished"></translation>
    </message>
    <message>
        <location line="+1"/>
        <source>Add a node to connect to and attempt to keep the connection open</source>
        <translation type="unfinished">Add a node to connect to and attempt to keep the connection open</translation>
    </message>
    <message>
        <location line="+1"/>
        <source>Allow DNS lookups for -addnode, -seednode and -connect</source>
        <translation type="unfinished">Allow DNS lookups for -addnode, -seednode and -connect</translation>
    </message>
    <message>
        <location line="+1"/>
        <source>Always query for peer addresses via DNS lookup (default: %u)</source>
        <translation type="unfinished"></translation>
    </message>
    <message>
        <location line="+1"/>
        <source>Append comment to the user agent string</source>
        <translation type="unfinished"></translation>
    </message>
    <message>
        <location line="+1"/>
        <source>Attempt to recover private keys from a corrupt wallet on startup</source>
        <translation type="unfinished"></translation>
    </message>
    <message>
        <location line="+1"/>
        <source>Automatically create Tor hidden service (default: %d)</source>
        <translation type="unfinished"></translation>
    </message>
    <message>
        <location line="+1"/>
        <source>Block creation options:</source>
        <translation type="unfinished">Block creation options:</translation>
    </message>
    <message>
        <location line="+1"/>
        <source>Cannot downgrade wallet</source>
        <translation type="unfinished">Cannot downgrade wallet</translation>
    </message>
    <message>
        <location line="+1"/>
        <source>Cannot resolve -%s address: &apos;%s&apos;</source>
        <translation type="unfinished"></translation>
    </message>
    <message>
        <location line="+1"/>
        <source>Cannot write default address</source>
        <translation type="unfinished">Cannot write default address</translation>
    </message>
    <message>
        <location line="+1"/>
        <source>Chain selection options:</source>
        <translation type="unfinished"></translation>
    </message>
    <message>
        <location line="+1"/>
        <source>Change index out of range</source>
        <translation type="unfinished"></translation>
    </message>
    <message>
        <location line="+1"/>
        <source>Connect through SOCKS5 proxy</source>
        <translation type="unfinished"></translation>
    </message>
    <message>
        <location line="+1"/>
        <source>Connect to a node to retrieve peer addresses, and disconnect</source>
        <translation type="unfinished">Connect to a node to retrieve peer addresses, and disconnect</translation>
    </message>
    <message>
        <location line="+1"/>
        <source>Connection options:</source>
        <translation type="unfinished"></translation>
    </message>
    <message>
        <location line="+1"/>
        <source>Copyright (C) %i-%i</source>
        <translation type="unfinished"></translation>
    </message>
    <message>
        <location line="+1"/>
        <source>Corrupted block database detected</source>
        <translation type="unfinished">Corrupted block database detected</translation>
    </message>
    <message>
        <location line="+1"/>
        <source>Debugging/Testing options:</source>
        <translation type="unfinished"></translation>
    </message>
    <message>
        <location line="+1"/>
        <source>Do not load the wallet and disable wallet RPC calls</source>
        <translation type="unfinished"></translation>
    </message>
    <message>
        <location line="+1"/>
        <source>Do you want to rebuild the block database now?</source>
        <translation type="unfinished">Do you want to rebuild the block database now?</translation>
    </message>
    <message>
        <location line="+1"/>
        <source>Done loading</source>
        <translation type="unfinished">Done loading</translation>
    </message>
    <message>
        <location line="+1"/>
        <source>Enable publish hash block in &lt;address&gt;</source>
        <translation type="unfinished"></translation>
    </message>
    <message>
        <location line="+1"/>
        <source>Enable publish hash transaction in &lt;address&gt;</source>
        <translation type="unfinished"></translation>
    </message>
    <message>
        <location line="+1"/>
        <source>Enable publish raw block in &lt;address&gt;</source>
        <translation type="unfinished"></translation>
    </message>
    <message>
        <location line="+1"/>
        <source>Enable publish raw transaction in &lt;address&gt;</source>
        <translation type="unfinished"></translation>
    </message>
    <message>
        <location line="+1"/>
        <source>Enable transaction replacement in the memory pool (default: %u)</source>
        <translation type="unfinished"></translation>
    </message>
    <message>
        <location line="+1"/>
        <source>Error initializing block database</source>
        <translation type="unfinished">Error initializing block database</translation>
    </message>
    <message>
        <location line="+1"/>
        <source>Error initializing wallet database environment %s!</source>
        <translation type="unfinished">Error initializing wallet database environment %s!</translation>
    </message>
    <message>
        <location line="+1"/>
        <source>Error loading %s</source>
        <translation type="unfinished"></translation>
    </message>
    <message>
        <location line="+1"/>
        <source>Error loading %s: Wallet corrupted</source>
        <translation type="unfinished"></translation>
    </message>
    <message>
        <location line="+1"/>
        <source>Error loading %s: Wallet requires newer version of %s</source>
        <translation type="unfinished"></translation>
    </message>
    <message>
        <location line="+1"/>
        <source>Error loading %s: You can&apos;t disable HD on a already existing HD wallet</source>
        <translation type="unfinished"></translation>
    </message>
    <message>
        <location line="+1"/>
        <source>Error loading block database</source>
        <translation type="unfinished">Error loading block database</translation>
    </message>
    <message>
        <location line="+1"/>
        <source>Error opening block database</source>
        <translation type="unfinished">Error opening block database</translation>
    </message>
    <message>
        <location line="+1"/>
        <source>Error reading from database, shutting down.</source>
        <translation type="unfinished"></translation>
    </message>
    <message>
        <location line="+1"/>
        <source>Error</source>
        <translation type="unfinished">Error</translation>
    </message>
    <message>
        <location line="+1"/>
        <source>Error: A fatal internal error occurred, see debug.log for details</source>
        <translation type="unfinished"></translation>
    </message>
    <message>
        <location line="+1"/>
        <source>Error: Disk space is low!</source>
        <translation type="unfinished">Error: Disk space is low!</translation>
    </message>
    <message>
        <location line="+1"/>
        <source>Failed to listen on any port. Use -listen=0 if you want this.</source>
        <translation type="unfinished">Failed to listen on any port. Use -listen=0 if you want this.</translation>
    </message>
    <message>
        <location line="+1"/>
        <source>Fee (in %s/kB) to add to transactions you send (default: %s)</source>
        <translation type="unfinished"></translation>
    </message>
    <message>
        <location line="+1"/>
        <source>How many blocks to check at startup (default: %u, 0 = all)</source>
        <translation type="unfinished"></translation>
    </message>
    <message>
        <location line="+1"/>
        <source>Importing...</source>
        <translation type="unfinished"></translation>
    </message>
    <message>
        <location line="+1"/>
        <source>Imports blocks from external blk000??.dat file on startup</source>
        <translation type="unfinished"></translation>
    </message>
    <message>
        <location line="+1"/>
        <source>Include IP addresses in debug output (default: %u)</source>
        <translation type="unfinished"></translation>
    </message>
    <message>
        <location line="+1"/>
        <source>Incorrect or no genesis block found. Wrong datadir for network?</source>
        <translation type="unfinished">Incorrect or no genesis block found. Wrong datadir for network?</translation>
    </message>
    <message>
        <location line="+1"/>
        <source>Information</source>
        <translation type="unfinished">Information</translation>
    </message>
    <message>
        <location line="+1"/>
        <source>Initialization sanity check failed. %s is shutting down.</source>
        <translation type="unfinished"></translation>
    </message>
    <message>
        <location line="+1"/>
        <source>Insufficient funds</source>
        <translation type="unfinished">Insufficient funds</translation>
    </message>
    <message>
        <location line="+1"/>
        <source>Invalid -onion address: &apos;%s&apos;</source>
        <translation type="unfinished"></translation>
    </message>
    <message>
        <location line="+1"/>
        <source>Invalid -proxy address: &apos;%s&apos;</source>
        <translation type="unfinished">Invalid -proxy address: &apos;%s&apos;</translation>
    </message>
    <message>
        <location line="+1"/>
        <source>Invalid amount for -%s=&lt;amount&gt;: &apos;%s&apos;</source>
        <translation type="unfinished"></translation>
    </message>
    <message>
        <location line="+1"/>
        <source>Invalid amount for -fallbackfee=&lt;amount&gt;: &apos;%s&apos;</source>
        <translation type="unfinished"></translation>
    </message>
    <message>
        <location line="+1"/>
        <source>Invalid amount for -paytxfee=&lt;amount&gt;: &apos;%s&apos; (must be at least %s)</source>
        <translation type="unfinished"></translation>
    </message>
    <message>
        <location line="+1"/>
        <source>Invalid netmask specified in -whitelist: &apos;%s&apos;</source>
        <translation type="unfinished"></translation>
    </message>
    <message>
        <location line="+1"/>
        <source>Keep at most &lt;n&gt; unconnectable transactions in memory (default: %u)</source>
        <translation type="unfinished"></translation>
    </message>
    <message>
        <location line="+1"/>
        <source>Keep the transaction memory pool below &lt;n&gt; megabytes (default: %u)</source>
        <translation type="unfinished"></translation>
    </message>
    <message>
        <location line="+1"/>
        <source>Keypool ran out, please call keypoolrefill first</source>
        <translation type="unfinished"></translation>
    </message>
    <message>
        <location line="+1"/>
        <source>Listen for JSON-RPC connections on &lt;port&gt; (default: %u or testnet: %u)</source>
        <translation type="unfinished"></translation>
    </message>
    <message>
        <location line="+1"/>
        <source>Listen for connections on &lt;port&gt; (default: %u or testnet: %u)</source>
        <translation type="unfinished"></translation>
    </message>
    <message>
        <location line="+1"/>
        <source>Loading addresses...</source>
        <translation type="unfinished">Loading addresses...</translation>
    </message>
    <message>
        <location line="+1"/>
        <source>Loading banlist...</source>
        <translation type="unfinished"></translation>
    </message>
    <message>
        <location line="+1"/>
        <source>Loading block index...</source>
        <translation type="unfinished">Loading block index...</translation>
    </message>
    <message>
        <location line="+1"/>
        <source>Loading wallet...</source>
        <translation type="unfinished">Loading wallet...</translation>
    </message>
    <message>
        <location line="+1"/>
        <source>Location of the auth cookie (default: data dir)</source>
        <translation type="unfinished"></translation>
    </message>
    <message>
        <location line="+1"/>
        <source>Maintain at most &lt;n&gt; connections to peers (default: %u)</source>
        <translation type="unfinished"></translation>
    </message>
    <message>
        <location line="+1"/>
        <source>Make the wallet broadcast transactions</source>
        <translation type="unfinished"></translation>
    </message>
    <message>
        <location line="+1"/>
        <source>Maximum per-connection receive buffer, &lt;n&gt;*1000 bytes (default: %u)</source>
        <translation type="unfinished"></translation>
    </message>
    <message>
        <location line="+1"/>
        <source>Maximum per-connection send buffer, &lt;n&gt;*1000 bytes (default: %u)</source>
        <translation type="unfinished"></translation>
    </message>
    <message>
        <location line="+1"/>
        <source>Need to specify a port with -whitebind: &apos;%s&apos;</source>
        <translation type="unfinished"></translation>
    </message>
    <message>
        <location line="+1"/>
        <source>Node relay options:</source>
        <translation type="unfinished"></translation>
    </message>
    <message>
        <location line="+1"/>
        <source>Not enough file descriptors available.</source>
        <translation type="unfinished">Not enough file descriptors available.</translation>
    </message>
    <message>
        <location line="+1"/>
        <source>Only connect to nodes in network &lt;net&gt; (ipv4, ipv6 or onion)</source>
        <translation type="unfinished"></translation>
    </message>
    <message>
        <location line="+1"/>
        <source>Options:</source>
        <translation type="unfinished">Options:</translation>
    </message>
    <message>
        <location line="+1"/>
        <source>Password for JSON-RPC connections</source>
        <translation type="unfinished">Password for JSON-RPC connections</translation>
    </message>
    <message>
        <location line="+1"/>
        <source>Prepend debug output with timestamp (default: %u)</source>
        <translation type="unfinished"></translation>
    </message>
    <message>
        <location line="+1"/>
        <source>Print this help message and exit</source>
        <translation type="unfinished"></translation>
    </message>
    <message>
        <location line="+1"/>
        <source>Print version and exit</source>
        <translation type="unfinished"></translation>
    </message>
    <message>
        <location line="+1"/>
        <source>Prune cannot be configured with a negative value.</source>
        <translation type="unfinished"></translation>
    </message>
    <message>
        <location line="+1"/>
        <source>Prune mode is incompatible with -txindex.</source>
        <translation type="unfinished"></translation>
    </message>
    <message>
        <location line="+1"/>
        <source>Pruning blockstore...</source>
        <translation type="unfinished"></translation>
    </message>
    <message>
        <location line="+1"/>
        <source>RPC server options:</source>
        <translation type="unfinished"></translation>
    </message>
    <message>
        <location line="+1"/>
        <source>Rebuild chain state and block index from the blk*.dat files on disk</source>
        <translation type="unfinished"></translation>
    </message>
    <message>
        <location line="+1"/>
        <source>Rebuild chain state from the currently indexed blocks</source>
        <translation type="unfinished"></translation>
    </message>
    <message>
        <location line="+1"/>
        <source>Reducing -maxconnections from %d to %d, because of system limitations.</source>
        <translation type="unfinished"></translation>
    </message>
    <message>
        <location line="+1"/>
        <source>Relay and mine data carrier transactions (default: %u)</source>
        <translation type="unfinished"></translation>
    </message>
    <message>
        <location line="+1"/>
        <source>Relay non-P2SH multisig (default: %u)</source>
        <translation type="unfinished"></translation>
    </message>
    <message>
        <location line="+1"/>
        <source>Rescan the block chain for missing wallet transactions on startup</source>
        <translation type="unfinished"></translation>
    </message>
    <message>
        <location line="+1"/>
        <source>Rescanning...</source>
        <translation type="unfinished">Rescanning...</translation>
    </message>
    <message>
        <location line="+1"/>
        <source>Rewinding blocks...</source>
        <translation type="unfinished"></translation>
    </message>
    <message>
        <location line="+1"/>
        <source>Run in the background as a daemon and accept commands</source>
        <translation type="unfinished">Run in the background as a daemon and accept commands</translation>
    </message>
    <message>
        <location line="+1"/>
        <source>Send trace/debug info to console instead of debug.log file</source>
        <translation type="unfinished">Send trace/debug info to console instead of debug.log file</translation>
    </message>
    <message>
        <location line="+1"/>
        <source>Send transactions as zero-fee transactions if possible (default: %u)</source>
        <translation type="unfinished"></translation>
    </message>
    <message>
        <location line="+1"/>
        <source>Send transactions with full-RBF opt-in enabled (default: %u)</source>
        <translation type="unfinished"></translation>
    </message>
    <message>
        <location line="+1"/>
        <source>Set database cache size in megabytes (%d to %d, default: %d)</source>
        <translation type="unfinished"></translation>
    </message>
    <message>
        <location line="+1"/>
        <source>Set key pool size to &lt;n&gt; (default: %u)</source>
        <translation type="unfinished"></translation>
    </message>
    <message>
        <location line="+1"/>
        <source>Set maximum BIP141 block weight (default: %d)</source>
        <translation type="unfinished"></translation>
    </message>
    <message>
        <location line="+1"/>
        <source>Set maximum block size in bytes (default: %d)</source>
        <translation type="unfinished"></translation>
    </message>
    <message>
        <location line="+1"/>
        <source>Set the number of threads to service RPC calls (default: %d)</source>
        <translation type="unfinished"></translation>
    </message>
    <message>
        <location line="+1"/>
        <source>Show all debugging options (usage: --help -help-debug)</source>
        <translation type="unfinished"></translation>
    </message>
    <message>
        <location line="+1"/>
        <source>Shrink debug.log file on client startup (default: 1 when no -debug)</source>
        <translation type="unfinished">Shrink debug.log file on client startup (default: 1 when no -debug)</translation>
    </message>
    <message>
        <location line="+1"/>
        <source>Signing transaction failed</source>
        <translation type="unfinished">Signing transaction failed</translation>
    </message>
    <message>
        <location line="+1"/>
        <source>Specify configuration file (default: %s)</source>
        <translation type="unfinished"></translation>
    </message>
    <message>
        <location line="+1"/>
        <source>Specify connection timeout in milliseconds (minimum: 1, default: %d)</source>
        <translation type="unfinished"></translation>
    </message>
    <message>
        <location line="+1"/>
        <source>Specify data directory</source>
        <translation type="unfinished">Specify data directory</translation>
    </message>
    <message>
        <location line="+1"/>
        <source>Specify pid file (default: %s)</source>
        <translation type="unfinished"></translation>
    </message>
    <message>
        <location line="+1"/>
        <source>Specify wallet file (within data directory)</source>
        <translation type="unfinished">Specify wallet file (within data directory)</translation>
    </message>
    <message>
        <location line="+1"/>
        <source>Specify your own public address</source>
        <translation type="unfinished">Specify your own public address</translation>
    </message>
    <message>
        <location line="+1"/>
        <source>Spend unconfirmed change when sending transactions (default: %u)</source>
        <translation type="unfinished"></translation>
    </message>
    <message>
        <location line="+1"/>
        <source>Starting network threads...</source>
        <translation type="unfinished"></translation>
    </message>
    <message>
        <location line="+1"/>
        <source>The source code is available from %s.</source>
        <translation type="unfinished"></translation>
    </message>
    <message>
        <location line="+1"/>
        <source>The transaction amount is too small to pay the fee</source>
        <translation type="unfinished"></translation>
    </message>
    <message>
        <location line="+1"/>
        <source>The wallet will avoid paying less than the minimum relay fee.</source>
        <translation type="unfinished"></translation>
    </message>
    <message>
        <location line="+1"/>
        <source>This is experimental software.</source>
        <translation type="unfinished"></translation>
    </message>
    <message>
        <location line="+1"/>
        <source>This is the minimum transaction fee you pay on every transaction.</source>
        <translation type="unfinished"></translation>
    </message>
    <message>
        <location line="+1"/>
        <source>This is the transaction fee you will pay if you send a transaction.</source>
        <translation type="unfinished"></translation>
    </message>
    <message>
        <location line="+1"/>
        <source>Threshold for disconnecting misbehaving peers (default: %u)</source>
        <translation type="unfinished"></translation>
    </message>
    <message>
        <location line="+1"/>
        <source>Tor control port password (default: empty)</source>
        <translation type="unfinished"></translation>
    </message>
    <message>
        <location line="+1"/>
        <source>Tor control port to use if onion listening enabled (default: %s)</source>
        <translation type="unfinished"></translation>
    </message>
    <message>
        <location line="+1"/>
        <source>Transaction amount too small</source>
        <translation type="unfinished">Transaction amount too small</translation>
    </message>
    <message>
        <location line="+1"/>
        <source>Transaction amounts must not be negative</source>
        <translation type="unfinished"></translation>
    </message>
    <message>
        <location line="+1"/>
        <source>Transaction has too long of a mempool chain</source>
        <translation type="unfinished"></translation>
    </message>
    <message>
        <location line="+1"/>
        <source>Transaction must have at least one recipient</source>
        <translation type="unfinished"></translation>
    </message>
    <message>
        <location line="+1"/>
        <source>Transaction too large for fee policy</source>
        <translation type="unfinished"></translation>
    </message>
    <message>
        <location line="+1"/>
        <source>Transaction too large</source>
        <translation type="unfinished">Transaction too large</translation>
    </message>
    <message>
        <location line="+1"/>
        <source>Unable to bind to %s on this computer (bind returned error %s)</source>
        <translation type="unfinished"></translation>
    </message>
    <message>
        <location line="+1"/>
        <source>Unable to bind to %s on this computer. %s is probably already running.</source>
        <translation type="unfinished"></translation>
    </message>
    <message>
        <location line="+1"/>
        <source>Unable to start HTTP server. See debug log for details.</source>
        <translation type="unfinished"></translation>
    </message>
    <message>
        <location line="+1"/>
        <source>Unknown network specified in -onlynet: &apos;%s&apos;</source>
        <translation type="unfinished">Unknown network specified in -onlynet: &apos;%s&apos;</translation>
    </message>
    <message>
        <location line="+1"/>
        <source>Unsupported argument -benchmark ignored, use -debug=bench.</source>
        <translation type="unfinished"></translation>
    </message>
    <message>
        <location line="+1"/>
        <source>Unsupported argument -debugnet ignored, use -debug=net.</source>
        <translation type="unfinished"></translation>
    </message>
    <message>
        <location line="+1"/>
        <source>Unsupported argument -tor found, use -onion.</source>
        <translation type="unfinished"></translation>
    </message>
    <message>
        <location line="+1"/>
        <source>Upgrade wallet to latest format on startup</source>
        <translation type="unfinished"></translation>
    </message>
    <message>
        <location line="+1"/>
        <source>Use UPnP to map the listening port (default: %u)</source>
        <translation type="unfinished"></translation>
    </message>
    <message>
        <location line="+1"/>
        <source>Use the test chain</source>
        <translation type="unfinished"></translation>
    </message>
    <message>
        <location line="+1"/>
        <source>User Agent comment (%s) contains unsafe characters.</source>
        <translation type="unfinished"></translation>
    </message>
    <message>
        <location line="+1"/>
        <source>Username for JSON-RPC connections</source>
        <translation type="unfinished">Username for JSON-RPC connections</translation>
    </message>
    <message>
        <location line="+1"/>
        <source>Verifying blocks...</source>
        <translation type="unfinished">Verifying blocks...</translation>
    </message>
    <message>
        <location line="+1"/>
        <source>Verifying wallet...</source>
        <translation type="unfinished">Verifying wallet...</translation>
    </message>
    <message>
        <location line="+1"/>
        <source>Wallet %s resides outside data directory %s</source>
        <translation type="unfinished">Wallet %s resides outside data directory %s</translation>
    </message>
    <message>
        <location line="+1"/>
        <source>Wallet debugging/testing options:</source>
        <translation type="unfinished"></translation>
    </message>
    <message>
        <location line="+1"/>
        <source>Wallet needed to be rewritten: restart %s to complete</source>
        <translation type="unfinished"></translation>
    </message>
    <message>
        <location line="+1"/>
        <source>Wallet options:</source>
        <translation type="unfinished"></translation>
    </message>
    <message>
        <location line="+1"/>
        <source>Warning</source>
        <translation type="unfinished">Warning</translation>
    </message>
    <message>
        <location line="+1"/>
        <source>Warning: unknown new rules activated (versionbit %i)</source>
        <translation type="unfinished"></translation>
    </message>
    <message>
        <location line="+1"/>
        <source>Whether to operate in a blocks only mode (default: %u)</source>
        <translation type="unfinished"></translation>
    </message>
    <message>
        <location line="+1"/>
        <source>Zapping all transactions from wallet...</source>
        <translation type="unfinished"></translation>
    </message>
    <message>
        <location line="+1"/>
        <source>ZeroMQ notification options:</source>
        <translation type="unfinished"></translation>
    </message>
</context>
</TS><|MERGE_RESOLUTION|>--- conflicted
+++ resolved
@@ -444,15 +444,9 @@
         <translation type="unfinished">&amp;Verify message...</translation>
     </message>
     <message>
-<<<<<<< HEAD
-        <location line="-511"/>
-        <source>Send coins to a Bitcoin address</source>
-        <translation>Send coins to a Dogecoin address</translation>
-=======
         <location line="+1"/>
         <source>Verify messages to ensure they were signed with specified Dogecoin addresses</source>
         <translation type="unfinished">Verify messages to ensure they were signed with specified Dogecoin addresses</translation>
->>>>>>> 3f547d49
     </message>
     <message>
         <location line="+1"/>
@@ -475,15 +469,9 @@
         <translation type="unfinished">Open debugging and diagnostic console</translation>
     </message>
     <message>
-<<<<<<< HEAD
-        <location line="+517"/>
-        <source>Bitcoin</source>
-        <translation>Dogecoin</translation>
-=======
         <location line="+4"/>
         <source>&amp;Such sending addresses...</source>
         <translation type="unfinished"></translation>
->>>>>>> 3f547d49
     </message>
     <message>
         <location line="+1"/>
@@ -511,16 +499,6 @@
         <translation type="unfinished"></translation>
     </message>
     <message>
-<<<<<<< HEAD
-        <location line="+7"/>
-        <source>Sign messages with your Bitcoin addresses to prove you own them</source>
-        <translation>Sign messages with your Dogecoin addresses to prove you own them</translation>
-    </message>
-    <message>
-        <location line="+2"/>
-        <source>Verify messages to ensure they were signed with specified Bitcoin addresses</source>
-        <translation>Verify messages to ensure they were signed with specified Dogecoin addresses</translation>
-=======
         <location line="+2"/>
         <source>&amp;Command-line options</source>
         <translation type="unfinished"></translation>
@@ -529,7 +507,6 @@
         <location line="+2"/>
         <source>Show the %1 help message to get a list with possible Dogecoin command-line options</source>
         <translation type="unfinished"></translation>
->>>>>>> 3f547d49
     </message>
     <message>
         <location line="+42"/>
@@ -584,20 +561,10 @@
         <source>Syncing Headers (%1%)...</source>
         <translation type="unfinished"></translation>
     </message>
-<<<<<<< HEAD
-    <message numerus="yes">
-        <location line="+357"/>
-        <source>%n active connection(s) to Bitcoin network</source>
-        <translation>
-            <numerusform>%n active connection to Dogecoin network</numerusform>
-            <numerusform>%n active connections to Dogecoin network</numerusform>
-        </translation>
-=======
     <message>
         <location line="+26"/>
         <source>Synchronizing with network...</source>
         <translation type="unfinished">Synchronizing with network...</translation>
->>>>>>> 3f547d49
     </message>
     <message>
         <location line="+5"/>
@@ -1367,13 +1334,8 @@
     </message>
     <message>
         <location line="+30"/>
-<<<<<<< HEAD
-        <source>Automatically open the Bitcoin client port on the router. This only works when your router supports UPnP and it is enabled.</source>
-        <translation>Automatically open the Dogecoin client port on the router. This only works when your router supports UPnP and it is enabled.</translation>
-=======
         <source>Automatically open the Dogecoin client port on the router. This only works when your router supports UPnP and it is enabled.</source>
         <translation type="unfinished"></translation>
->>>>>>> 3f547d49
     </message>
     <message>
         <location line="+3"/>
@@ -1561,15 +1523,9 @@
     </message>
     <message>
         <location line="+62"/>
-<<<<<<< HEAD
-        <location line="+386"/>
-        <source>The displayed information may be out of date. Your wallet automatically synchronizes with the Bitcoin network after a connection is established, but this process has not completed yet.</source>
-        <translation>The displayed information may be out of date. Your wallet automatically synchronizes with the Dogecoin network after a connection is established, but this process has not completed yet.</translation>
-=======
         <location line="+405"/>
         <source>The displayed information may be out of date. Your wallet automatically synchronizes with the Dogecoin network after a connection is established, but this process has not completed yet.</source>
         <translation type="unfinished"></translation>
->>>>>>> 3f547d49
     </message>
     <message>
         <location line="-158"/>
@@ -3333,13 +3289,8 @@
     </message>
     <message>
         <location line="+21"/>
-<<<<<<< HEAD
-        <source>Sign the message to prove you own this Bitcoin address</source>
-        <translation>Sign the message to prove you own this Dogecoin address</translation>
-=======
         <source>Sign the message to prove you own this Dogecoin address</source>
         <translation type="unfinished"></translation>
->>>>>>> 3f547d49
     </message>
     <message>
         <location line="+3"/>
@@ -3374,13 +3325,8 @@
     </message>
     <message>
         <location line="+37"/>
-<<<<<<< HEAD
-        <source>Verify the message to ensure it was signed with the specified Bitcoin address</source>
-        <translation>Verify the message to ensure it was signed with the specified Dogecoin address</translation>
-=======
         <source>Verify the message to ensure it was signed with the specified Dogecoin address</source>
         <translation type="unfinished"></translation>
->>>>>>> 3f547d49
     </message>
     <message>
         <location line="+3"/>
@@ -4224,18 +4170,8 @@
         <translation type="unfinished"></translation>
     </message>
     <message>
-<<<<<<< HEAD
-        <location line="-360"/>
-        <source>Bitcoin Core</source>
-        <translation type="unfinished">Dogecoin Core</translation>
-    </message>
-    <message>
-        <location line="+1"/>
-        <source>The %s developers</source>
-=======
         <location line="+3"/>
         <source>Distributed under the MIT software license, see the accompanying file %s or %s</source>
->>>>>>> 3f547d49
         <translation type="unfinished"></translation>
     </message>
     <message>
