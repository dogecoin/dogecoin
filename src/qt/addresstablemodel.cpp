// Copyright (c) 2011-2016 The Bitcoin Core developers
// Distributed under the MIT software license, see the accompanying
// file COPYING or http://www.opensource.org/licenses/mit-license.php.

#include "addresstablemodel.h"

#include "guiutil.h"
#include "walletmodel.h"

#include "base58.h"
#include "utilstrencodings.h"
#include "wallet/wallet.h"

#include <boost/foreach.hpp>

#include <QFont>
#include <QDebug>
#include <stdexcept>

const QString AddressTableModel::Send = "S";
const QString AddressTableModel::Receive = "R";

struct AddressTableEntry
{
    enum Type {
        Sending,
        Receiving,
        Hidden /* QSortFilterProxyModel will filter these out */
    };

    Type type;
    QString label;
    QString address;

    AddressTableEntry() {}
    AddressTableEntry(Type _type, const QString &_label, const QString &_address):
        type(_type), label(_label), address(_address) {}
};

struct AddressTableEntryLessThan
{
    bool operator()(const AddressTableEntry &a, const AddressTableEntry &b) const
    {
        return a.address < b.address;
    }
    bool operator()(const AddressTableEntry &a, const QString &b) const
    {
        return a.address < b;
    }
    bool operator()(const QString &a, const AddressTableEntry &b) const
    {
        return a < b.address;
    }
};

/* Determine address type from address purpose */
static AddressTableEntry::Type translateTransactionType(const QString &strPurpose, bool isMine)
{
    AddressTableEntry::Type addressType = AddressTableEntry::Hidden;
    // "refund" addresses aren't shown, and change addresses aren't in mapAddressBook at all.
    if (strPurpose == "send")
        addressType = AddressTableEntry::Sending;
    else if (strPurpose == "receive")
        addressType = AddressTableEntry::Receiving;
    else if (strPurpose == "unknown" || strPurpose == "") // if purpose not set, guess
        addressType = (isMine ? AddressTableEntry::Receiving : AddressTableEntry::Sending);
    return addressType;
}

// Private implementation
class AddressTablePriv
{
public:
    CWallet *wallet;
    QList<AddressTableEntry> cachedAddressTable;
    AddressTableModel *parent;

    AddressTablePriv(CWallet *_wallet, AddressTableModel *_parent):
        wallet(_wallet), parent(_parent) {}

    void refreshAddressTable()
    {
        cachedAddressTable.clear();
        {
            LOCK(wallet->cs_wallet);
            BOOST_FOREACH(const PAIRTYPE(CTxDestination, CAddressBookData)& item, wallet->mapAddressBook)
            {
                const CBitcoinAddress& address = item.first;
                bool fMine = IsMine(*wallet, address.Get());
                AddressTableEntry::Type addressType = translateTransactionType(
                        QString::fromStdString(item.second.purpose), fMine);
                const std::string& strName = item.second.name;
                cachedAddressTable.append(AddressTableEntry(addressType,
                                  QString::fromStdString(strName),
                                  QString::fromStdString(address.ToString())));
            }
        }
        // qLowerBound() and qUpperBound() require our cachedAddressTable list to be sorted in asc order
        // Even though the map is already sorted this re-sorting step is needed because the originating map
        // is sorted by binary address, not by base58() address.
        qSort(cachedAddressTable.begin(), cachedAddressTable.end(), AddressTableEntryLessThan());
    }

    void updateEntry(const QString &address, const QString &label, bool isMine, const QString &purpose, int status)
    {
        // Find address / label in model
        QList<AddressTableEntry>::iterator lower = qLowerBound(
            cachedAddressTable.begin(), cachedAddressTable.end(), address, AddressTableEntryLessThan());
        QList<AddressTableEntry>::iterator upper = qUpperBound(
            cachedAddressTable.begin(), cachedAddressTable.end(), address, AddressTableEntryLessThan());
        int lowerIndex = (lower - cachedAddressTable.begin());
        int upperIndex = (upper - cachedAddressTable.begin());
        bool inModel = (lower != upper);
        AddressTableEntry::Type newEntryType = translateTransactionType(purpose, isMine);

        switch(status)
        {
        case CT_NEW:
            if(inModel)
            {
                qWarning() << "AddressTablePriv::updateEntry: Warning: Got CT_NEW, but entry is already in model";
                break;
            }
            parent->beginInsertRows(QModelIndex(), lowerIndex, lowerIndex);
            cachedAddressTable.insert(lowerIndex, AddressTableEntry(newEntryType, label, address));
            parent->endInsertRows();
            break;
        case CT_UPDATED:
            if(!inModel)
            {
                qWarning() << "AddressTablePriv::updateEntry: Warning: Got CT_UPDATED, but entry is not in model";
                break;
            }
            lower->type = newEntryType;
            lower->label = label;
            parent->emitDataChanged(lowerIndex);
            break;
        case CT_DELETED:
            if(!inModel)
            {
                qWarning() << "AddressTablePriv::updateEntry: Warning: Got CT_DELETED, but entry is not in model";
                break;
            }
            parent->beginRemoveRows(QModelIndex(), lowerIndex, upperIndex-1);
            cachedAddressTable.erase(lower, upper);
            parent->endRemoveRows();
            break;
        }
    }

    int size()
    {
        return cachedAddressTable.size();
    }

    AddressTableEntry *index(int idx)
    {
        if(idx >= 0 && idx < cachedAddressTable.size())
        {
            return &cachedAddressTable[idx];
        }
        else
        {
            return 0;
        }
    }
};

AddressTableModel::AddressTableModel(CWallet *_wallet, WalletModel *parent) :
    QAbstractTableModel(parent),walletModel(parent),wallet(_wallet),priv(0)
{
    columns << tr("Label") << tr("Address");
    priv = new AddressTablePriv(wallet, this);
    priv->refreshAddressTable();
}

AddressTableModel::~AddressTableModel()
{
    delete priv;
}

int AddressTableModel::rowCount(const QModelIndex &parent) const
{
    Q_UNUSED(parent);
    return priv->size();
}

int AddressTableModel::columnCount(const QModelIndex &parent) const
{
    Q_UNUSED(parent);
    return columns.length();
}

QVariant AddressTableModel::data(const QModelIndex &index, int role) const
{
    if(!index.isValid())
        return QVariant();

    AddressTableEntry *rec = static_cast<AddressTableEntry*>(index.internalPointer());

    if(role == Qt::DisplayRole || role == Qt::EditRole)
    {
        switch(index.column())
        {
        case Label:
            if(rec->label.isEmpty() && role == Qt::DisplayRole)
            {
                return tr("(no label)");
            }
            else
            {
                return rec->label;
            }
        case Address:
            return rec->address;
        }
    }
    else if (role == Qt::FontRole)
    {
        QFont font;
        if(index.column() == Address)
        {
            font = GUIUtil::fixedPitchFont();
        }
        return font;
    }
    else if (role == TypeRole)
    {
        switch(rec->type)
        {
        case AddressTableEntry::Sending:
            return Send;
        case AddressTableEntry::Receiving:
            return Receive;
        default: break;
        }
    }
    return QVariant();
}

bool AddressTableModel::setData(const QModelIndex &index, const QVariant &value, int role)
{
    if(!index.isValid())
        return false;
    AddressTableEntry *rec = static_cast<AddressTableEntry*>(index.internalPointer());
    std::string strPurpose = (rec->type == AddressTableEntry::Sending ? "send" : "receive");
    editStatus = OK;

    if(role == Qt::EditRole)
    {
        LOCK(wallet->cs_wallet); /* For SetAddressBook / DelAddressBook */
        CTxDestination curAddress = CBitcoinAddress(rec->address.toStdString()).Get();
        if(index.column() == Label)
        {
            // Do nothing, if old label == new label
            if(rec->label == value.toString())
            {
                editStatus = NO_CHANGES;
                return false;
            }
            wallet->SetAddressBook(curAddress, value.toString().toStdString(), strPurpose);
        } else if(index.column() == Address) {
            CTxDestination newAddress = CBitcoinAddress(value.toString().toStdString()).Get();
            // Refuse to set invalid address, set error status and return false
            if(boost::get<CNoDestination>(&newAddress))
            {
                editStatus = INVALID_ADDRESS;
                return false;
            }
            // Do nothing, if old address == new address
            else if(newAddress == curAddress)
            {
                editStatus = NO_CHANGES;
                return false;
            }
            // Check for duplicate addresses to prevent accidental deletion of addresses, if you try
            // to paste an existing address over another address (with a different label)
            else if(wallet->mapAddressBook.count(newAddress))
            {
                editStatus = DUPLICATE_ADDRESS;
                return false;
            }
            // Double-check that we're not overwriting a receiving address
            else if(rec->type == AddressTableEntry::Sending)
            {
                // Remove old entry
                wallet->DelAddressBook(curAddress);
                // Add new entry with new address
                wallet->SetAddressBook(newAddress, rec->label.toStdString(), strPurpose);
            }
        }
        return true;
    }
    return false;
}

QVariant AddressTableModel::headerData(int section, Qt::Orientation orientation, int role) const
{
    if(orientation == Qt::Horizontal)
    {
        if(role == Qt::DisplayRole && section < columns.size())
        {
            return columns[section];
        }
    }
    return QVariant();
}

Qt::ItemFlags AddressTableModel::flags(const QModelIndex &index) const
{
    if(!index.isValid())
        return 0;
    AddressTableEntry *rec = static_cast<AddressTableEntry*>(index.internalPointer());

    Qt::ItemFlags retval = Qt::ItemIsSelectable | Qt::ItemIsEnabled;
    // Can edit address and label for sending addresses,
    // and only label for receiving addresses.
    if(rec->type == AddressTableEntry::Sending ||
      (rec->type == AddressTableEntry::Receiving && index.column()==Label))
    {
        retval |= Qt::ItemIsEditable;
    }
    return retval;
}

QModelIndex AddressTableModel::index(int row, int column, const QModelIndex &parent) const
{
    Q_UNUSED(parent);
    AddressTableEntry *data = priv->index(row);
    if(data)
    {
        return createIndex(row, column, priv->index(row));
    }
    else
    {
        return QModelIndex();
    }
}

void AddressTableModel::updateEntry(const QString &address,
        const QString &label, bool isMine, const QString &purpose, int status)
{
    // Update address book model from Bitcoin core
    priv->updateEntry(address, label, isMine, purpose, status);
}

QString AddressTableModel::addRow(const QString &type, const QString &label, const QString &address)
{
    std::string strLabel = label.toStdString();
    std::string strAddress = address.toStdString();

    editStatus = OK;

    if(type == Send)
    {
        if(!walletModel->validateAddress(address))
        {
            editStatus = INVALID_ADDRESS;
            return QString();
        }
        // Check for duplicate addresses
        {
            LOCK(wallet->cs_wallet);
            if(wallet->mapAddressBook.count(CBitcoinAddress(strAddress).Get()))
            {
                editStatus = DUPLICATE_ADDRESS;
                return QString();
            }
        }
    }
    else if(type == Receive)
    {
        // Generate a new address to associate with given label
        CPubKey newKey;
        if(!wallet->GetKeyFromPool(newKey))
        {
            WalletModel::UnlockContext ctx(walletModel->requestUnlock());
            if(!ctx.isValid())
            {
                // Unlock wallet failed or was cancelled
                editStatus = WALLET_UNLOCK_FAILURE;
                return QString();
            }
            if(!wallet->GetKeyFromPool(newKey))
            {
                editStatus = KEY_GENERATION_FAILURE;
                return QString();
            }
        }
        strAddress = CBitcoinAddress(newKey.GetID()).ToString();
    }
    else
    {
        return QString();
    }

    // Add entry
    {
        LOCK(wallet->cs_wallet);
        wallet->SetAddressBook(CBitcoinAddress(strAddress).Get(), strLabel,
                               (type == Send ? "send" : "receive"));
    }
    return QString::fromStdString(strAddress);
}

void AddressTableModel::saveReceiveScript(CScript script, CScriptID scriptID, QString label) {
    editStatus = OK;

    // Check for duplicate addresses
    {
        LOCK(wallet->cs_wallet);
        if(wallet->mapAddressBook.count(scriptID))
        {
            editStatus = DUPLICATE_ADDRESS;
            return;
        }
    }

    // Add entry
    {
        LOCK(wallet->cs_wallet);
        wallet->AddCScript(script);
        wallet->SetAddressBook(scriptID, label.toStdString(), "receive");
    }
}

bool AddressTableModel::removeRows(int row, int count, const QModelIndex &parent)
{
    Q_UNUSED(parent);
    AddressTableEntry *rec = priv->index(row);
    if(count != 1 || !rec || rec->type == AddressTableEntry::Receiving)
    {
        // Can only remove one row at a time, and cannot remove rows not in model.
        // Also refuse to remove receiving addresses.
        return false;
    }
    {
        LOCK(wallet->cs_wallet);
        wallet->DelAddressBook(CBitcoinAddress(rec->address.toStdString()).Get());
    }
    return true;
}

/* Look up label for address in address book, if not found return empty string.
 */
QString AddressTableModel::labelForAddress(const QString &address) const
{
    {
        LOCK(wallet->cs_wallet);
        CBitcoinAddress address_parsed(address.toStdString());
        std::map<CTxDestination, CAddressBookData>::iterator mi = wallet->mapAddressBook.find(address_parsed.Get());
        if (mi != wallet->mapAddressBook.end())
        {
            return QString::fromStdString(mi->second.name);
        }
    }
    return QString();
}

int AddressTableModel::lookupAddress(const QString &address) const
{
    QModelIndexList lst = match(index(0, Address, QModelIndex()),
                                Qt::EditRole, address, 1, Qt::MatchExactly);
    if(lst.isEmpty())
    {
        return -1;
    }
    else
    {
        return lst.at(0).row();
    }
}

void AddressTableModel::emitDataChanged(int idx)
{
<<<<<<< HEAD
    emit dataChanged(index(idx, 0, QModelIndex()), index(idx, columns.length()-1, QModelIndex()));
}

CPubKey AddressTableModel::getRawPubKey()
{
    CPubKey newKey;
    if(!wallet->GetKeyFromPool(newKey))
    {
        WalletModel::UnlockContext ctx(walletModel->requestUnlock());
        if(!ctx.isValid() || !wallet->GetKeyFromPool(newKey))
            throw std::runtime_error("Unable to get a new key from keypool.");
    }
    return newKey;
}

QString AddressTableModel::getRawPubKeyString()
{
    try {
        return QString::fromStdString(HexStr(getRawPubKey()));
    } catch(std::runtime_error) {
        return QString();
    }
=======
    Q_EMIT dataChanged(index(idx, 0, QModelIndex()), index(idx, columns.length()-1, QModelIndex()));
>>>>>>> b0d25579
}<|MERGE_RESOLUTION|>--- conflicted
+++ resolved
@@ -473,8 +473,7 @@
 
 void AddressTableModel::emitDataChanged(int idx)
 {
-<<<<<<< HEAD
-    emit dataChanged(index(idx, 0, QModelIndex()), index(idx, columns.length()-1, QModelIndex()));
+    Q_EMIT dataChanged(index(idx, 0, QModelIndex()), index(idx, columns.length()-1, QModelIndex()));
 }
 
 CPubKey AddressTableModel::getRawPubKey()
@@ -496,7 +495,4 @@
     } catch(std::runtime_error) {
         return QString();
     }
-=======
-    Q_EMIT dataChanged(index(idx, 0, QModelIndex()), index(idx, columns.length()-1, QModelIndex()));
->>>>>>> b0d25579
 }