--- conflicted
+++ resolved
@@ -580,266 +580,6 @@
         *outProxyConnectionFailed = false;
 
     SplitHostPort(std::string(pszDest), port, strDest);
-<<<<<<< HEAD
-
-    proxyType nameProxy;
-    GetNameProxy(nameProxy);
-
-    CService addrResolved(CNetAddr(strDest, fNameLookup && !HaveNameProxy()), port);
-    if (addrResolved.IsValid()) {
-        addr = addrResolved;
-        return ConnectSocket(addr, hSocketRet, nTimeout);
-    }
-
-    addr = CService("0.0.0.0:0");
-
-    if (!HaveNameProxy())
-        return false;
-    return ConnectThroughProxy(nameProxy, strDest, port, hSocketRet, nTimeout, outProxyConnectionFailed);
-}
-
-void CNetAddr::Init()
-{
-    memset(ip, 0, sizeof(ip));
-}
-
-void CNetAddr::SetIP(const CNetAddr& ipIn)
-{
-    memcpy(ip, ipIn.ip, sizeof(ip));
-}
-
-void CNetAddr::SetRaw(Network network, const uint8_t *ip_in)
-{
-    switch(network)
-    {
-        case NET_IPV4:
-            memcpy(ip, pchIPv4, 12);
-            memcpy(ip+12, ip_in, 4);
-            break;
-        case NET_IPV6:
-            memcpy(ip, ip_in, 16);
-            break;
-        default:
-            assert(!"invalid network");
-    }
-}
-
-static const unsigned char pchOnionCat[] = {0xFD,0x87,0xD8,0x7E,0xEB,0x43};
-
-bool CNetAddr::SetSpecial(const std::string &strName)
-{
-    if (strName.size()>6 && strName.substr(strName.size() - 6, 6) == ".onion") {
-        std::vector<unsigned char> vchAddr = DecodeBase32(strName.substr(0, strName.size() - 6).c_str());
-        if (vchAddr.size() != 16-sizeof(pchOnionCat))
-            return false;
-        memcpy(ip, pchOnionCat, sizeof(pchOnionCat));
-        for (unsigned int i=0; i<16-sizeof(pchOnionCat); i++)
-            ip[i + sizeof(pchOnionCat)] = vchAddr[i];
-        return true;
-    }
-    return false;
-}
-
-CNetAddr::CNetAddr()
-{
-    Init();
-}
-
-CNetAddr::CNetAddr(const struct in_addr& ipv4Addr)
-{
-    SetRaw(NET_IPV4, (const uint8_t*)&ipv4Addr);
-}
-
-CNetAddr::CNetAddr(const struct in6_addr& ipv6Addr)
-{
-    SetRaw(NET_IPV6, (const uint8_t*)&ipv6Addr);
-}
-
-CNetAddr::CNetAddr(const char *pszIp, bool fAllowLookup)
-{
-    Init();
-    std::vector<CNetAddr> vIP;
-    if (LookupHost(pszIp, vIP, 1, fAllowLookup))
-        *this = vIP[0];
-}
-
-CNetAddr::CNetAddr(const std::string &strIp, bool fAllowLookup)
-{
-    Init();
-    std::vector<CNetAddr> vIP;
-    if (LookupHost(strIp.c_str(), vIP, 1, fAllowLookup))
-        *this = vIP[0];
-}
-
-unsigned int CNetAddr::GetByte(int n) const
-{
-    return ip[15-n];
-}
-
-bool CNetAddr::IsIPv4() const
-{
-    return (memcmp(ip, pchIPv4, sizeof(pchIPv4)) == 0);
-}
-
-bool CNetAddr::IsIPv6() const
-{
-    return (!IsIPv4() && !IsTor());
-}
-
-bool CNetAddr::IsRFC1918() const
-{
-    return IsIPv4() && (
-        GetByte(3) == 10 ||
-        (GetByte(3) == 192 && GetByte(2) == 168) ||
-        (GetByte(3) == 172 && (GetByte(2) >= 16 && GetByte(2) <= 31)));
-}
-
-bool CNetAddr::IsRFC2544() const
-{
-    return IsIPv4() && GetByte(3) == 198 && (GetByte(2) == 18 || GetByte(2) == 19);
-}
-
-bool CNetAddr::IsRFC3927() const
-{
-    return IsIPv4() && (GetByte(3) == 169 && GetByte(2) == 254);
-}
-
-bool CNetAddr::IsRFC6598() const
-{
-    return IsIPv4() && GetByte(3) == 100 && GetByte(2) >= 64 && GetByte(2) <= 127;
-}
-
-bool CNetAddr::IsRFC5737() const
-{
-    return IsIPv4() && ((GetByte(3) == 192 && GetByte(2) == 0 && GetByte(1) == 2) ||
-        (GetByte(3) == 198 && GetByte(2) == 51 && GetByte(1) == 100) ||
-        (GetByte(3) == 203 && GetByte(2) == 0 && GetByte(1) == 113));
-}
-
-bool CNetAddr::IsRFC3849() const
-{
-    return GetByte(15) == 0x20 && GetByte(14) == 0x01 && GetByte(13) == 0x0D && GetByte(12) == 0xB8;
-}
-
-bool CNetAddr::IsRFC3964() const
-{
-    return (GetByte(15) == 0x20 && GetByte(14) == 0x02);
-}
-
-bool CNetAddr::IsRFC6052() const
-{
-    static const unsigned char pchRFC6052[] = {0,0x64,0xFF,0x9B,0,0,0,0,0,0,0,0};
-    return (memcmp(ip, pchRFC6052, sizeof(pchRFC6052)) == 0);
-}
-
-bool CNetAddr::IsRFC4380() const
-{
-    return (GetByte(15) == 0x20 && GetByte(14) == 0x01 && GetByte(13) == 0 && GetByte(12) == 0);
-}
-
-bool CNetAddr::IsRFC4862() const
-{
-    static const unsigned char pchRFC4862[] = {0xFE,0x80,0,0,0,0,0,0};
-    return (memcmp(ip, pchRFC4862, sizeof(pchRFC4862)) == 0);
-}
-
-bool CNetAddr::IsRFC4193() const
-{
-    return ((GetByte(15) & 0xFE) == 0xFC);
-}
-
-bool CNetAddr::IsRFC6145() const
-{
-    static const unsigned char pchRFC6145[] = {0,0,0,0,0,0,0,0,0xFF,0xFF,0,0};
-    return (memcmp(ip, pchRFC6145, sizeof(pchRFC6145)) == 0);
-}
-
-bool CNetAddr::IsRFC4843() const
-{
-    return (GetByte(15) == 0x20 && GetByte(14) == 0x01 && GetByte(13) == 0x00 && (GetByte(12) & 0xF0) == 0x10);
-}
-
-bool CNetAddr::IsTor() const
-{
-    return (memcmp(ip, pchOnionCat, sizeof(pchOnionCat)) == 0);
-}
-
-bool CNetAddr::IsLocal() const
-{
-    // IPv4 loopback
-   if (IsIPv4() && (GetByte(3) == 127 || GetByte(3) == 0))
-       return true;
-
-   // IPv6 loopback (::1/128)
-   static const unsigned char pchLocal[16] = {0,0,0,0,0,0,0,0,0,0,0,0,0,0,0,1};
-   if (memcmp(ip, pchLocal, 16) == 0)
-       return true;
-
-   return false;
-}
-
-bool CNetAddr::IsMulticast() const
-{
-    return    (IsIPv4() && (GetByte(3) & 0xF0) == 0xE0)
-           || (GetByte(15) == 0xFF);
-}
-
-bool CNetAddr::IsValid() const
-{
-    // Cleanup 3-byte shifted addresses caused by garbage in size field
-    // of addr messages from versions before 0.2.9 checksum.
-    // Two consecutive addr messages look like this:
-    // header20 vectorlen3 addr26 addr26 addr26 header20 vectorlen3 addr26 addr26 addr26...
-    // so if the first length field is garbled, it reads the second batch
-    // of addr misaligned by 3 bytes.
-    if (memcmp(ip, pchIPv4+3, sizeof(pchIPv4)-3) == 0)
-        return false;
-
-    // unspecified IPv6 address (::/128)
-    unsigned char ipNone[16] = {};
-    if (memcmp(ip, ipNone, 16) == 0)
-        return false;
-
-    // documentation IPv6 address
-    if (IsRFC3849())
-        return false;
-
-    if (IsIPv4())
-    {
-        // INADDR_NONE
-        uint32_t ipNone = INADDR_NONE;
-        if (memcmp(ip+12, &ipNone, 4) == 0)
-            return false;
-
-        // 0
-        ipNone = 0;
-        if (memcmp(ip+12, &ipNone, 4) == 0)
-            return false;
-    }
-
-    return true;
-}
-
-bool CNetAddr::IsRoutable() const
-{
-    return IsValid() && !(IsRFC1918() || IsRFC2544() || IsRFC3927() || IsRFC4862() || IsRFC6598() || IsRFC5737() || (IsRFC4193() && !IsTor()) || IsRFC4843() || IsLocal());
-}
-
-enum Network CNetAddr::GetNetwork() const
-{
-    if (!IsRoutable())
-        return NET_UNROUTABLE;
-
-    if (IsIPv4())
-        return NET_IPV4;
-
-    if (IsTor())
-        return NET_TOR;
-
-    return NET_IPV6;
-}
-=======
->>>>>>> b84d1fe1
 
     proxyType proxy;
     GetNameProxy(proxy);
