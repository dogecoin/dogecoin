--- conflicted
+++ resolved
@@ -1,3 +1,7 @@
+// Copyright (c) 2009-2016 The Bitcoin Core developers
+// Distributed under the MIT software license, see the accompanying
+// file COPYING or http://www.opensource.org/licenses/mit-license.php.
+
 #include "checkpoints.h"
 
 #include "chain.h"
@@ -22,10 +26,6 @@
             if (t != mapBlockIndex.end())
                 return t->second;
         }
-<<<<<<< HEAD
-=======
-        // Use nullptr instead of NULL because of type safety and clarity.
->>>>>>> ea437899
         return nullptr;
     }
 
