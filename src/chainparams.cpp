--- conflicted
+++ resolved
@@ -161,19 +161,13 @@
         assert(genesis.hashMerkleRoot == uint256S("0x5b2a3f53f605d62c53e62932dac6925e3d74afa5a4b459745c36d42d0ed26a69"));
 
         // Note that of those with the service bits flag, most only support a subset of possible options
-<<<<<<< HEAD
         vSeeds.push_back(CDNSSeedData("139.180.181.92", "139.180.181.92", true));
         vSeeds.push_back(CDNSSeedData("45.76.120.169", "45.76.120.169", true));
         vSeeds.push_back(CDNSSeedData("139.180.173.59", "139.180.173.59", true));
         vSeeds.push_back(CDNSSeedData("165.232.173.117", "165.232.173.117", true));
-=======
         vSeeds.push_back(CDNSSeedData("mint.australiacash.org", "mint.australiacash.org", true));
         vSeeds.push_back(CDNSSeedData("blockcrushers.xyz", "blockcrushers.xyz", true));
-        vSeeds.push_back(CDNSSeedData("45.76.120.169", "45.76.120.169"));
-        vSeeds.push_back(CDNSSeedData("139.180.173.59", "139.180.173.59"));
-        vSeeds.push_back(CDNSSeedData("165.232.173.117", "165.232.173.117"));
-        vSeeds.push_back(CDNSSeedData("75.119.143.152", "75.119.143.152"));
->>>>>>> 6ee8b148
+        vSeeds.push_back(CDNSSeedData("75.119.143.152", "75.119.143.152", true));
 
         base58Prefixes[PUBKEY_ADDRESS] = std::vector<unsigned char>(1,30);
         base58Prefixes[SCRIPT_ADDRESS] = std::vector<unsigned char>(1,22);
