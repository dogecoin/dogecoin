--- conflicted
+++ resolved
@@ -102,14 +102,8 @@
                 if (!fMatch)
                 {
                     fDone = true;
-<<<<<<< HEAD
-                    string strMessage = _("Warning: Please check that your computer's date and time are correct! If your clock is wrong Dogecoin Core will not work properly.");
-                    strMiscWarning = strMessage;
-                    LogPrintf("*** %s\n", strMessage);
-=======
                     std::string strMessage = strprintf(_("Please check that your computer's date and time are correct! If your clock is wrong, %s will not work properly."), _(PACKAGE_NAME));
                     SetMiscWarning(strMessage);
->>>>>>> b84d1fe1
                     uiInterface.ThreadSafeMessageBox(strMessage, "", CClientUIInterface::MSG_WARNING);
                 }
             }
