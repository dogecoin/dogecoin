#!/bin/bash
<<<<<<< HEAD
if ! [[ "$2" =~ [git@]?[www.]?github.com[:|/]dogecoin/dogecoin[.git]? ]]; then
=======
# Copyright (c) 2014-2015 The Bitcoin Core developers
# Distributed under the MIT software license, see the accompanying
# file COPYING or http://www.opensource.org/licenses/mit-license.php.

if ! [[ "$2" =~ ^(git@)?(www.)?github.com(:|/)dogecoin/dogecoin(.git)?$ ]]; then
>>>>>>> b84d1fe1
    exit 0
fi

while read LINE; do
    set -- A $LINE
    if [ "$4" != "refs/heads/master" ]; then
        continue
    fi
    if ! ./contrib/verify-commits/verify-commits.sh $3 > /dev/null 2>&1; then
        echo "ERROR: A commit is not signed, can't push"
        ./contrib/verify-commits/verify-commits.sh
        exit 1
    fi
done < /dev/stdin<|MERGE_RESOLUTION|>--- conflicted
+++ resolved
@@ -1,13 +1,9 @@
 #!/bin/bash
-<<<<<<< HEAD
-if ! [[ "$2" =~ [git@]?[www.]?github.com[:|/]dogecoin/dogecoin[.git]? ]]; then
-=======
 # Copyright (c) 2014-2015 The Bitcoin Core developers
 # Distributed under the MIT software license, see the accompanying
 # file COPYING or http://www.opensource.org/licenses/mit-license.php.
 
 if ! [[ "$2" =~ ^(git@)?(www.)?github.com(:|/)dogecoin/dogecoin(.git)?$ ]]; then
->>>>>>> b84d1fe1
     exit 0
 fi
 
